/* *********************************************************************** */
/*                                                                         */
/* Nanopond version 2.0 -- A teeny tiny artificial life virtual machine    */
/* Copyright (C) Adam Ierymenko                                            */
/* MIT license -- see LICENSE.txt                                          */
/*                                                                         */
/* *********************************************************************** */

/*
 * Changelog:
 *
 * 1.0 - Initial release
 * 1.1 - Made empty cells get initialized with 0xffff... instead of zeros
 *       when the simulation starts. This makes things more consistent with
 *       the way the output buf is treated for self-replication, though
 *       the initial state rapidly becomes irrelevant as the simulation
 *       gets going.  Also made one or two very minor performance fixes.
 * 1.2 - Added statistics for execution frequency and metabolism, and made
 *       the visualization use 16bpp color.
 * 1.3 - Added a few other statistics.
 * 1.4 - Replaced SET with KILL and changed EAT to SHARE. The SHARE idea
 *       was contributed by Christoph Groth (http://www.falma.de/). KILL
 *       is a variation on the original EAT that is easier for cells to
 *       make use of.
 * 1.5 - Made some other instruction changes such as XCHG and added a
 *       penalty for failed KILL attempts. Also made access permissions
 *       stochastic.
 * 1.6 - Made cells all start facing in direction 0. This removes a bit
 *       of artificiality and requires cells to evolve the ability to
 *       turn in various directions in order to reproduce in anything but
 *       a straight line. It also makes pretty graphics.
 * 1.7 - Added more statistics, such as original lineage, and made the
 *       genome dump files CSV files as well.
 * 1.8 - Fixed LOOP/REP bug reported by user Sotek.  Thanks!  Also
 *       reduced the default mutation rate a bit.
 * 1.9 - Added a bunch of changes suggested by Christoph Groth: a better
 *       coloring algorithm, right click to switch coloring schemes (two
 *       are currently supported), and a few speed optimizations. Also
 *       changed visualization so that cells with generations less than 2
 *       are no longer shown.
 * 2.0 - Ported to SDL2 by Charles Huber, and added simple pthread based
 *       threading to make it take advantage of modern machines.
 */

/*
 * Nanopond is just what it says: a very very small and simple artificial
 * life virtual machine.
 *
 * It is a "small evolving program" based artificial life system of the same
 * general class as Tierra, Avida, and Archis.  It is written in very tight
 * and efficient C code to make it as fast as possible, and is so small that
 * it consists of only one .c file.
 *
 * How Nanopond works:
 *
 * The Nanopond world is called a "pond."  It is an NxN two dimensional
 * array of Cell structures, and it wraps at the edges (it's toroidal).
 * Each Cell structure consists of a few attributes that are there for
 * statistics purposes, an energy level, and an array of POND_DEPTH
 * four-bit values.  (The four-bit values are actually stored in an array
 * of machine-size words.)  The array in each cell contains the genome
 * associated with that cell, and POND_DEPTH is therefore the maximum
 * allowable size for a cell genome.
 *
 * The first four bit value in the genome is called the "logo." What that is
 * for will be explained later. The remaining four bit values each code for
 * one of 16 instructions. Instruction zero (0x0) is NOP (no operation) and
 * instruction 15 (0xf) is STOP (stop cell execution). Read the code to see
 * what the others are. The instructions are exceptionless and lack fragile
 * operands. This means that *any* arbitrary sequence of instructions will
 * always run and will always do *something*. This is called an evolvable
 * instruction set, because programs coded in an instruction set with these
 * basic characteristics can mutate. The instruction set is also
 * Turing-complete, which means that it can theoretically do anything any
 * computer can do. If you're curious, the instruciton set is based on this:
 * http://www.muppetlabs.com/~breadbox/bf/
 *
 * At the center of Nanopond is a core loop. Each time this loop executes,
 * a cycle counter is incremented and one or more things happen:
 *
 * - Every REPORT_FREQUENCY cycle ticks a line of comma seperated output
 *   is printed to STDOUT with some statistics about what's going on.
 * - Every INFLOW_FREQUENCY cycle ticks a random x,y location is picked,
 *   energy is added (see INFLOW_RATE_MEAN and INFLOW_RATE_DEVIATION)
 *   and it's genome is filled with completely random bits.  Statistics
 *   are also reset to generation==0 and parentID==0 and a new cell ID
 *   is assigned.
 * - Every tick a random x,y location is picked and the genome inside is
 *   executed until a STOP instruction is encountered or the cell's
 *   energy counter reaches zero. (Each instruction costs one unit energy.)
 *
 * The cell virtual machine is an extremely simple register machine with
 * a single four bit register, one memory pointer, one spare memory pointer
 * that can be exchanged with the main one, and an output buffer. When
 * cell execution starts, this output buffer is filled with all binary 1's
 * (0xffff....). When cell execution is finished, if the first byte of
 * this buffer is *not* 0xff, then the VM says "hey, it must have some
 * data!". This data is a candidate offspring; to reproduce cells must
 * copy their genome data into the output buffer.
 *
 * When the VM sees data in the output buffer, it looks at the cell
 * adjacent to the cell that just executed and checks whether or not
 * the cell has permission (see below) to modify it. If so, then the
 * contents of the output buffer replace the genome data in the
 * adjacent cell. Statistics are also updated: parentID is set to the
 * ID of the cell that generated the output and generation is set to
 * one plus the generation of the parent.
 *
 * A cell is permitted to access a neighboring cell if:
 *    - That cell's energy is zero
 *    - That cell's parentID is zero
 *    - That cell's logo (remember?) matches the trying cell's "guess"
 *
 * Since randomly introduced cells have a parentID of zero, this allows
 * real living cells to always replace them or eat them.
 *
 * The "guess" is merely the value of the register at the time that the
 * access attempt occurs.
 *
 * Permissions determine whether or not an offspring can take the place
 * of the contents of a cell and also whether or not the cell is allowed
 * to EAT (an instruction) the energy in it's neighbor.
 *
 * If you haven't realized it yet, this is why the final permission
 * criteria is comparison against what is called a "guess." In conjunction
 * with the ability to "eat" neighbors' energy, guess what this permits?
 *
 * Since this is an evolving system, there have to be mutations. The
 * MUTATION_RATE sets their probability. Mutations are random variations
 * with a frequency defined by the mutation rate to the state of the
 * virtual machine while cell genomes are executing. Since cells have
 * to actually make copies of themselves to replicate, this means that
 * these copies can vary if mutations have occurred to the state of the
 * VM while copying was in progress.
 *
 * What results from this simple set of rules is an evolutionary game of
 * "corewar." In the beginning, the process of randomly generating cells
 * will cause self-replicating viable cells to spontaneously emerge. This
 * is something I call "random genesis," and happens when some of the
 * random gak turns out to be a program able to copy itself. After this,
 * evolution by natural selection takes over. Since natural selection is
 * most certainly *not* random, things will start to get more and more
 * ordered and complex (in the functional sense). There are two commodities
 * that are scarce in the pond: space in the NxN grid and energy. Evolving
 * cells compete for access to both.
 *
 * If you want more implementation details such as the actual instruction
 * set, read the source. It's well commented and is not that hard to
 * read. Most of it's complexity comes from the fact that four-bit values
 * are packed into machine size words by bit shifting. Once you get that,
 * the rest is pretty simple.
 *
 * Nanopond, for it's simplicity, manifests some really interesting
 * evolutionary dynamics. While I haven't run the kind of multiple-
 * month-long experiment necessary to really see this (I might!), it
 * would appear that evolution in the pond doesn't get "stuck" on just
 * one or a few forms the way some other simulators are apt to do.
 * I think simplicity is partly reponsible for this along with what
 * biologists call embeddedness, which means that the cells are a part
 * of their own world.
 *
 * Run it for a while... the results can be... interesting!
 *
 * Running Nanopond:
 *
 * Nanopond can use SDL (Simple Directmedia Layer) for screen output. If
 * you don't have SDL, comment out USE_SDL below and you'll just see text
 * statistics and get genome data dumps. (Turning off SDL will also speed
 * things up slightly.)
 *
 * After looking over the tunable parameters below, compile Nanopond and
 * run it. Here are some example compilation commands from Linux:
 *
 * For Pentiums:
 *  gcc -O6 -march=pentium -funroll-loops -fomit-frame-pointer -s
 *   -o nanopond nanopond.c -lSDL
 *
 * For Athlons with gcc 4.0+:
 *  gcc -O6 -msse -mmmx -march=athlon -mtune=athlon -ftree-vectorize
 *   -funroll-loops -fomit-frame-pointer -o nanopond nanopond.c -lSDL
 *
 * The second line is for gcc 4.0 or newer and makes use of GCC's new
 * tree vectorizing feature. This will speed things up a bit by
 * compiling a few of the loops into MMX/SSE instructions.
 *
 * This should also work on other Posix-compliant OSes with relatively
 * new C compilers. (Really old C compilers will probably not work.)
 * On other platforms, you're on your own! On Windows, you will probably
 * need to find and download SDL if you want pretty graphics and you
 * will need a compiler. MinGW and Borland's BCC32 are both free. I
 * would actually expect those to work better than Microsoft's compilers,
 * since MS tends to ignore C/C++ standards. If stdint.h isn't around,
 * you can fudge it like this:
 *
 * #define uintptr_t unsigned long (or whatever your machine size word is)
 * #define uint8_t unsigned char
 * #define uint16_t unsigned short
 * #define uint64_t unsigned long long (or whatever is your 64-bit int)
 *
 * When Nanopond runs, comma-seperated stats (see doReport() for
 * the columns) are output to stdout and various messages are output
 * to stderr. For example, you might do:
 *
 * ./nanopond >>stats.csv 2>messages.txt &
 *
 * To get both in seperate files.
 *
 * Have fun!
 */

/* ----------------------------------------------------------------------- */
/* Tunable parameters                                                      */


/* Frequency of comprehensive reports-- lower values will provide more
 * info while slowing down the simulation. Higher values will give less
 * frequent updates. */
/* This is also the frequency of screen refreshes if SDL is enabled. */
int REPORT_FREQUENCY; //200000

/* Mutation rate -- range is from 0 (none) to 0xffffffff (all mutations!) */
/* To get it from a float probability from 0.0 to 1.0, multiply it by
 * 4294967295 (0xffffffff) and round. */
// #define MUTATION_RATE 5000
int MUTATION_RATE;
/* How frequently should random cells / energy be introduced?
 * Making this too high makes things very chaotic. Making it too low
 * might not introduce enough energy. */
//#define INFLOW_FREQUENCY 100
int INFLOW_FREQUENCY;
/* Base amount of energy to introduce per INFLOW_FREQUENCY ticks */
//#define INFLOW_RATE_BASE 600
int INFLOW_RATE_BASE;
/* A random amount of energy between 0 and this is added to
 * INFLOW_RATE_BASE when energy is introduced. Comment this out for
 * no variation in inflow rate. */
//#define INFLOW_RATE_VARIATION 1000
int INFLOW_RATE_VARIATION;
/* Size of pond in X and Y dimensions. */
// #define POND_SIZE_X 800
// #define POND_SIZE_Y 600
int POND_SIZE_Y;
int POND_SIZE_X;
int MAX_CLOCK; 
int MAX_SECONDS;
/* Depth of pond in four-bit codons -- this is the maximum
 * genome size. This *must* be a multiple of 16! */
//#define POND_DEPTH 1024
int POND_DEPTH;
/* This is the divisor that determines how much energy is taken
 * from cells when they try to KILL a viable cell neighbor and
 * fail. Higher numbers mean lower penalties. */
int FAILED_KILL_PENALTY;

/* Define this to use SDL. To use SDL, you must have SDL headers
 * available and you must link with the SDL library when you compile. */
/* Comment this out to compile without SDL visualization support. */
// #define USE_SDL 1

/* Define this to use threads, and how many threads to create */
// #define USE_PTHREADS_COUNT 4

/* ----------------------------------------------------------------------- */

#include <stdint.h>
#include <stdio.h>
#include <stdlib.h>
#include <string.h>
#include <time.h>
#include <unistd.h>

#ifdef USE_PTHREADS_COUNT
#include <pthread.h>
#endif

#ifdef USE_SDL
#ifdef _MSC_VER
#include <SDL.h>
#else
#include <SDL2/SDL.h>
#endif /* _MSC_VER */
#endif /* USE_SDL */

volatile uint64_t prngState[2];
static inline uintptr_t getRandom()
{
	// https://en.wikipedia.org/wiki/Xorshift#xorshift.2B
	uint64_t x = prngState[0];
	const uint64_t y = prngState[1];
	prngState[0] = y;
	x ^= x << 23;
	const uint64_t z = x ^ y ^ (x >> 17) ^ (y >> 26);
	prngState[1] = z;
	return (uintptr_t)(z + y);
}

/* Pond depth in machine-size words.  This is calculated from
 * POND_DEPTH and the size of the machine word. (The multiplication
 * by two is due to the fact that there are two four-bit values in
 * each eight-bit byte.) */
// #define POND_DEPTH_SYSWORDS (POND_DEPTH / (sizeof(uintptr_t) * 2))
// TODO: need to calloc memory fpr POND_DEPTH_SYSWORDS based on POND_DEPTH
int POND_DEPTH_SYSWORDS;
/* Number of bits in a machine-size word */
#define SYSWORD_BITS (sizeof(uintptr_t) * 8)

/* Constants representing neighbors in the 2D grid. */
#define N_LEFT 0
#define N_RIGHT 1
#define N_UP 2
#define N_DOWN 3

/* Word and bit at which to start execution */
/* This is after the "logo" */
#define EXEC_START_WORD 0
#define EXEC_START_BIT 4

/* Number of bits set in binary numbers 0000 through 1111 */
static const uintptr_t BITS_IN_FOURBIT_WORD[16] = { 0,1,1,2,1,2,2,3,1,2,2,3,2,3,3,4 };


/**
 * Structure for a cell in the pond
 */
struct Cell
{
	/* Globally unique cell ID */
	uint64_t ID;
	
	/* ID of the cell's parent */
	uint64_t parentID;
	
	/* Counter for original lineages -- equal to the cell ID of
	 * the first cell in the line. */
	uint64_t lineage;
	
	/* Generations start at 0 and are incremented from there. */
	uintptr_t generation;
	
	/* Energy level of this cell */
	uintptr_t energy;

	/* Memory space for cell genome (genome is stored as four
	 * bit instructions packed into machine size words) */
	uintptr_t* genome;

#ifdef USE_PTHREADS_COUNT
	pthread_mutex_t lock;
#endif
};

/* The pond is a 2D array of cells */
/*static struct Cell pond[POND_SIZE_X][POND_SIZE_Y] = 
 * malloc((POND_SIZE_X*POND_SIZE_Y)* sizeof(struct Cell)); */
static struct Cell** pond; /*= ((struct Cell**)calloc(POND_SIZE_X, sizeof(struct Cell*)));

for(int i = 0; i < POND_SIZE_X; i++){
    pond[i] = (struct Cell*)calloc(POND_SIZE_Y, sizeof(struct Cell));
}*/
/* This is used to generate unique cell IDs */
static volatile uint64_t cellIdCounter = 0;

/* Currently selected color scheme */

#ifdef USE_SDL
static SDL_Window *window;
enum { KINSHIP,LINEAGE,MAX_COLOR_SCHEME } colorScheme = KINSHIP;
static const char *colorSchemeName[2] = { "KINSHIP", "LINEAGE" };
static SDL_Surface *winsurf;
static SDL_Surface *screen;
#endif

volatile struct {
	/* Counts for the number of times each instruction was
	 * executed since the last report. */
	double instructionExecutions[16];
	
	/* Number of cells executed since last report */
	double cellExecutions;
	
	/* Number of viable cells replaced by other cells' offspring */
	uintptr_t viableCellsReplaced;
	
	/* Number of viable cells KILLed */
	uintptr_t viableCellsKilled;
	
	/* Number of successful SHARE operations */
	uintptr_t viableCellShares;
} statCounters;

static void doReport(const uint64_t cycle)
{
	static uint64_t lastTotalViableReplicators = 0;
	
	uintptr_t x,y;
	
	uint64_t totalActiveCells = 0;
	uint64_t totalEnergy = 0;
	uint64_t totalViableReplicators = 0;
	uintptr_t maxGeneration = 0;
	
	for(x=0;x<POND_SIZE_X;++x) {
		for(y=0;y<POND_SIZE_Y;++y) {
			struct Cell *const c = &pond[x][y];
			if (c->energy) {
				++totalActiveCells;
				totalEnergy += (uint64_t)c->energy;
				if (c->generation > 2)
					++totalViableReplicators;
				if (c->generation > maxGeneration)
					maxGeneration = c->generation;
			}
		}
	}
	
	/* Look here to get the columns in the CSV output */
	
	/* The first five are here and are self-explanatory */
<<<<<<< HEAD
	printf("%lu,%lu,%lu,%lu,%lu,%lu,%lu,%lu",
		(uint64_t)clock,
=======
	printf("%llu,%llu,%llu,%llu,%llu,%llu,%llu,%llu",
		(uint64_t)cycle,
>>>>>>> cb8858c0
		(uint64_t)totalEnergy,
		(uint64_t)totalActiveCells,
		(uint64_t)totalViableReplicators,
		(uint64_t)maxGeneration,
		(uint64_t)statCounters.viableCellsReplaced,
		(uint64_t)statCounters.viableCellsKilled,
		(uint64_t)statCounters.viableCellShares
		);
	
	/* The next 16 are the average frequencies of execution for each
	 * instruction per cell execution. */
	double totalMetabolism = 0.0;
	for(x=0;x<16;++x) {
		totalMetabolism += statCounters.instructionExecutions[x];
		printf(",%.4f",(statCounters.cellExecutions > 0.0) ? (statCounters.instructionExecutions[x] / statCounters.cellExecutions) : 0.0);
	}
	
	/* The last column is the average metabolism per cell execution */
	printf(",%.4f\n",(statCounters.cellExecutions > 0.0) ? (totalMetabolism / statCounters.cellExecutions) : 0.0);
	fflush(stdout);
	
	if ((lastTotalViableReplicators > 0)&&(totalViableReplicators == 0))
		fprintf(stderr,"[EVENT] Viable replicators have gone extinct. Please reserve a moment of silence.\n");
	else if ((lastTotalViableReplicators == 0)&&(totalViableReplicators > 0))
		fprintf(stderr,"[EVENT] Viable replicators have appeared!\n");
	
	lastTotalViableReplicators = totalViableReplicators;
	
	/* Reset per-report stat counters */
	for(x=0;x<sizeof(statCounters);++x)
		((uint8_t *)&statCounters)[x] = (uint8_t)0;
}

/**
 * Dumps the genome of a cell to a file.
 *
 * @param file Destination
 * @param cell Source
 */
#ifdef USE_SDL
static void dumpCell(FILE *file, struct Cell *cell)
{
	uintptr_t wordPtr,shiftPtr,inst,stopCount,i;

	if (cell->energy&&(cell->generation > 2)) {
		wordPtr = 0;
		shiftPtr = 0;
		stopCount = 0;
		for(i=0;i<POND_DEPTH;++i) {
			inst = (cell->genome[wordPtr] >> shiftPtr) & 0xf;
			/* Four STOP instructions in a row is considered the end.
			 * The probability of this being wrong is *very* small, and
			 * could only occur if you had four STOPs in a row inside
			 * a LOOP/REP pair that's always false. In any case, this
			 * would always result in our *underestimating* the size of
			 * the genome and would never result in an overestimation. */
			fprintf(file,"%x",(unsigned int)inst);
			if (inst == 0xf) { /* STOP */
				if (++stopCount >= 4)
					break;
			} else stopCount = 0;
			if ((shiftPtr += 4) >= SYSWORD_BITS) {
				if (++wordPtr >= POND_DEPTH_SYSWORDS) {
					wordPtr = EXEC_START_WORD;
					shiftPtr = EXEC_START_BIT;
				} else shiftPtr = 0;
			}
		}
	}
	fprintf(file,"\n");
}
#endif
static inline struct Cell *getNeighbor(const uintptr_t x,const uintptr_t y,const uintptr_t dir)
{
	/* Space is toroidal; it wraps at edges */
	switch(dir) {
		case N_LEFT:
			return (x) ? &pond[x-1][y] : &pond[POND_SIZE_X-1][y];
		case N_RIGHT:
			return (x < (POND_SIZE_X-1)) ? &pond[x+1][y] : &pond[0][y];
		case N_UP:
			return (y) ? &pond[x][y-1] : &pond[x][POND_SIZE_Y-1];
		case N_DOWN:
			return (y < (POND_SIZE_Y-1)) ? &pond[x][y+1] : &pond[x][0];
	}
	return &pond[x][y]; /* This should never be reached */
}

static inline int accessAllowed(struct Cell *const c2,const uintptr_t c1guess,int sense)
{
	/* Access permission is more probable if they are more similar in sense 0,
	 * and more probable if they are different in sense 1. Sense 0 is used for
	 * "negative" interactions and sense 1 for "positive" ones. */
	return sense ? (((getRandom() & 0xf) >= BITS_IN_FOURBIT_WORD[(c2->genome[0] & 0xf) ^ (c1guess & 0xf)])||(!c2->parentID)) : (((getRandom() & 0xf) <= BITS_IN_FOURBIT_WORD[(c2->genome[0] & 0xf) ^ (c1guess & 0xf)])||(!c2->parentID));
}
#ifdef USE_SDL
static inline uint8_t getColor(struct Cell *c)
{
	uintptr_t i,j,word,sum,opcode,skipnext;

	if (c->energy) {
		switch(colorScheme) {
			case KINSHIP:
				/*
				 * Kinship color scheme by Christoph Groth
				 *
				 * For cells of generation > 1, saturation and value are set to maximum.
				 * Hue is a hash-value with the property that related genomes will have
				 * similar hue (but of course, as this is a hash function, totally
				 * different genomes can also have a similar or even the same hue).
				 * Therefore the difference in hue should to some extent reflect the grade
				 * of "kinship" of two cells.
				 */
				if (c->generation > 1) {
					sum = 0;
					skipnext = 0;
					for(i=0;i<POND_DEPTH_SYSWORDS&&(c->genome[i] != ~((uintptr_t)0));++i) {
						word = c->genome[i];
						for(j=0;j<SYSWORD_BITS/4;++j,word >>= 4) {
							/* We ignore 0xf's here, because otherwise very similar genomes
							 * might get quite different hash values in the case when one of
							 * the genomes is slightly longer and uses one more maschine
							 * word. */
							opcode = word & 0xf;
							if (skipnext)
								skipnext = 0;
							else {
								if (opcode != 0xf)
									sum += opcode;
								if (opcode == 0xc) /* 0xc == XCHG */
									skipnext = 1; /* Skip "operand" after XCHG */
							}
						}
					}
					/* For the hash-value use a wrapped around sum of the sum of all
					 * commands and the length of the genome. */
					return (uint8_t)((sum % 192) + 64);
				}
				return 0;
			case LINEAGE:
				/*
				 * Cells with generation > 1 are color-coded by lineage.
				 */
				return (c->generation > 1) ? (((uint8_t)c->lineage) | (uint8_t)1) : 0;
			case MAX_COLOR_SCHEME:
				/* ... never used... to make compiler shut up. */
				break;
		}
	}
	return 0; /* Cells with no energy are black */
}
#endif

volatile int exitNow = 0;

static void *run(void *targ)
{
	const uintptr_t threadNo = (uintptr_t)targ;
	uintptr_t x,y,i;
	uintptr_t cycle = 0;
    clock_t start, end;
    start=clock();
	/* Buffer used for execution output of candidate offspring */
	uintptr_t outputBuf[POND_DEPTH_SYSWORDS];

	/* Miscellaneous variables used in the loop */
	uintptr_t currentWord,wordPtr,shiftPtr,inst,tmp;
	struct Cell *pptr,*tmpptr;
	
	/* Virtual machine memory pointer register (which
	 * exists in two parts... read the code below...) */
	uintptr_t ptr_wordPtr;
	uintptr_t ptr_shiftPtr;
	
	/* The main "register" */
	uintptr_t reg;
	
	/* Which way is the cell facing? */
	uintptr_t facing;
	
	/* Virtual machine loop/rep stack */
	uintptr_t loopStack_wordPtr[POND_DEPTH];
	uintptr_t loopStack_shiftPtr[POND_DEPTH];
	uintptr_t loopStackPtr;
	
	/* If this is nonzero, we're skipping to matching REP */
	/* It is incremented to track the depth of a nested set
	 * of LOOP/REP pairs in false state. */
	uintptr_t falseLoopDepth;

#ifdef USE_SDL
	SDL_Event sdlEvent;
	const uintptr_t sdlPitch = screen->pitch;
#endif

	/* If this is nonzero, cell execution stops. This allows us
	 * to avoid the ugly use of a goto to exit the loop. :) */
	int stop;
    
	/* Main loop */
    
	while (!exitNow) {
		/* Increment cycle and run reports periodically */
		/* Clock is incremented at the start, so it starts at 1 */
		++cycle;
		if ((threadNo == 0)&&(!(cycle % REPORT_FREQUENCY))) {
			doReport(cycle);
			/* SDL display is also refreshed every REPORT_FREQUENCY */
#ifdef USE_SDL
			while (SDL_PollEvent(&sdlEvent)) {
				if (sdlEvent.type == SDL_QUIT) {
					fprintf(stderr,"[QUIT] Quit signal received!\n");
					exitNow = 1;
				} else if (sdlEvent.type == SDL_MOUSEBUTTONDOWN) {
					switch (sdlEvent.button.button) {
						case SDL_BUTTON_LEFT:
							fprintf(stderr,"[INTERFACE] Genome of cell at (%d, %d):\n",sdlEvent.button.x, sdlEvent.button.y);
							dumpCell(stderr, &pond[sdlEvent.button.x][sdlEvent.button.y]);
							break;
						case SDL_BUTTON_RIGHT:
							colorScheme = (colorScheme + 1) % MAX_COLOR_SCHEME;
							fprintf(stderr,"[INTERFACE] Switching to color scheme \"%s\".\n",colorSchemeName[colorScheme]);
							for (y=0;y<POND_SIZE_Y;++y) {
								for (x=0;x<POND_SIZE_X;++x)
									((uint8_t *)screen->pixels)[x + (y * sdlPitch)] = getColor(&pond[x][y]);
							}
							break;
					}
				}
			}
			SDL_BlitSurface(screen, NULL, winsurf, NULL);
			SDL_UpdateWindowSurface(window);
#endif /* USE_SDL */
            end=clock();
            if((cycle >= MAX_CLOCK)||(((end-start)/CLOCKS_PER_SEC)>=MAX_SECONDS)&&(MAX_SECONDS!=-1)) {
                printf("%d\n",((end-start)/CLOCKS_PER_SEC));
                exitNow = 1;
            }
		}

		/* Introduce a random cell somewhere with a given energy level */
		/* This is called seeding, and introduces both energy and
		 * entropy into the substrate. This happens every INFLOW_FREQUENCY
		 * cycle ticks. */
		if (!(cycle % INFLOW_FREQUENCY)) {
			x = getRandom() % POND_SIZE_X;
			y = getRandom() % POND_SIZE_Y;
			pptr = &pond[x][y];

#ifdef USE_PTHREADS_COUNT
			pthread_mutex_lock(&(pptr->lock));
#endif

			pptr->ID = cellIdCounter;
			pptr->parentID = 0;
			pptr->lineage = cellIdCounter;
			pptr->generation = 0;
#ifdef INFLOW_RATE_VARIATION
			pptr->energy += INFLOW_RATE_BASE + (getRandom() % INFLOW_RATE_VARIATION);
#else
			pptr->energy += INFLOW_RATE_BASE;
#endif /* INFLOW_RATE_VARIATION */
			for(i=0;i<POND_DEPTH_SYSWORDS;++i) 
				pptr->genome[i] = getRandom();
			++cellIdCounter;
		
			/* Update the random cell on SDL screen if viz is enabled */
#ifdef USE_SDL
			((uint8_t *)screen->pixels)[x + (y * sdlPitch)] = getColor(pptr);
#endif /* USE_SDL */

#ifdef USE_PTHREADS_COUNT
			pthread_mutex_unlock(&(pptr->lock));
#endif
		}

		/* Pick a random cell to execute */
		i = getRandom();
		x = i % POND_SIZE_X;
		y = ((i / POND_SIZE_X) >> 1) % POND_SIZE_Y;
		pptr = &pond[x][y];

		/* Reset the state of the VM prior to execution */
		for(i=0;i<POND_DEPTH_SYSWORDS;++i)
			outputBuf[i] = ~((uintptr_t)0); /* ~0 == 0xfffff... */
		ptr_wordPtr = 0;
		ptr_shiftPtr = 0;
		reg = 0;
		loopStackPtr = 0;
		wordPtr = EXEC_START_WORD;
		shiftPtr = EXEC_START_BIT;
		facing = 0;
		falseLoopDepth = 0;
		stop = 0;

		/* We use a currentWord buffer to hold the word we're
		 * currently working on.  This speeds things up a bit
		 * since it eliminates a pointer dereference in the
		 * inner loop. We have to be careful to refresh this
		 * whenever it might have changed... take a look at
		 * the code. :) */
		currentWord = pptr->genome[0];

		/* Keep track of how many cells have been executed */
		statCounters.cellExecutions += 1.0;

		/* Core execution loop */
		while ((pptr->energy)&&(!stop)) {
			/* Get the next instruction */
			inst = (currentWord >> shiftPtr) & 0xf;

			/* Randomly frob either the instruction or the register with a
			 * probability defined by MUTATION_RATE. This introduces variation,
			 * and since the variation is introduced into the state of the VM
			 * it can have all manner of different effects on the end result of
			 * replication: insertions, deletions, duplications of entire
			 * ranges of the genome, etc. */
			if ((getRandom() & 0xffffffff) < MUTATION_RATE) {
				tmp = getRandom(); /* Call getRandom() only once for speed */
				if (tmp & 0x80) /* Check for the 8th bit to get random boolean */
					inst = tmp & 0xf; /* Only the first four bits are used here */
				else reg = tmp & 0xf;
			}

			/* Each instruction processed costs one unit of energy */
			--pptr->energy;

			/* Execute the instruction */
			if (falseLoopDepth) {
				/* Skip forward to matching REP if we're in a false loop. */
				if (inst == 0x9) /* Increment false LOOP depth */
					++falseLoopDepth;
				else if (inst == 0xa) /* Decrement on REP */
					--falseLoopDepth;
			} else {
				/* If we're not in a false LOOP/REP, execute normally */
				
				/* Keep track of execution frequencies for each instruction */
				statCounters.instructionExecutions[inst] += 1.0;
				
				switch(inst) {
					case 0x0: /* ZERO: Zero VM state registers */
						reg = 0;
						ptr_wordPtr = 0;
						ptr_shiftPtr = 0;
						facing = 0;
						break;
					case 0x1: /* FWD: Increment the pointer (wrap at end) */
						if ((ptr_shiftPtr += 4) >= SYSWORD_BITS) {
							if (++ptr_wordPtr >= POND_DEPTH_SYSWORDS)
								ptr_wordPtr = 0;
							ptr_shiftPtr = 0;
						}
						break;
					case 0x2: /* BACK: Decrement the pointer (wrap at beginning) */
						if (ptr_shiftPtr)
							ptr_shiftPtr -= 4;
						else {
							if (ptr_wordPtr)
								--ptr_wordPtr;
							else ptr_wordPtr = POND_DEPTH_SYSWORDS - 1;
							ptr_shiftPtr = SYSWORD_BITS - 4;
						}
						break;
					case 0x3: /* INC: Increment the register */
						reg = (reg + 1) & 0xf;
						break;
					case 0x4: /* DEC: Decrement the register */
						reg = (reg - 1) & 0xf;
						break;
					case 0x5: /* READG: Read into the register from genome */
						reg = (pptr->genome[ptr_wordPtr] >> ptr_shiftPtr) & 0xf;
						break;
					case 0x6: /* WRITEG: Write out from the register to genome */
						pptr->genome[ptr_wordPtr] &= ~(((uintptr_t)0xf) << ptr_shiftPtr);
						pptr->genome[ptr_wordPtr] |= reg << ptr_shiftPtr;
						currentWord = pptr->genome[wordPtr]; /* Must refresh in case this changed! */
						break;
					case 0x7: /* READB: Read into the register from buffer */
						reg = (outputBuf[ptr_wordPtr] >> ptr_shiftPtr) & 0xf;
						break;
					case 0x8: /* WRITEB: Write out from the register to buffer */
						outputBuf[ptr_wordPtr] &= ~(((uintptr_t)0xf) << ptr_shiftPtr);
						outputBuf[ptr_wordPtr] |= reg << ptr_shiftPtr;
						break;
					case 0x9: /* LOOP: Jump forward to matching REP if register is zero */
						if (reg) {
							if (loopStackPtr >= POND_DEPTH)
								stop = 1; /* Stack overflow ends execution */
							else {
								loopStack_wordPtr[loopStackPtr] = wordPtr;
								loopStack_shiftPtr[loopStackPtr] = shiftPtr;
								++loopStackPtr;
							}
						} else falseLoopDepth = 1;
						break;
					case 0xa: /* REP: Jump back to matching LOOP if register is nonzero */
						if (loopStackPtr) {
							--loopStackPtr;
							if (reg) {
								wordPtr = loopStack_wordPtr[loopStackPtr];
								shiftPtr = loopStack_shiftPtr[loopStackPtr];
								currentWord = pptr->genome[wordPtr];
								/* This ensures that the LOOP is rerun */
								continue;
							}
						}
						break;
					case 0xb: /* TURN: Turn in the direction specified by register */
						facing = reg & 3;
						break;
					case 0xc: /* XCHG: Skip next instruction and exchange value of register with it */
						if ((shiftPtr += 4) >= SYSWORD_BITS) {
							if (++wordPtr >= POND_DEPTH_SYSWORDS) {
								wordPtr = EXEC_START_WORD;
								shiftPtr = EXEC_START_BIT;
							} else shiftPtr = 0;
						}
						tmp = reg;
						reg = (pptr->genome[wordPtr] >> shiftPtr) & 0xf;
						pptr->genome[wordPtr] &= ~(((uintptr_t)0xf) << shiftPtr);
						pptr->genome[wordPtr] |= tmp << shiftPtr;
						currentWord = pptr->genome[wordPtr];
						break;
					case 0xd: /* KILL: Blow away neighboring cell if allowed with penalty on failure */
						tmpptr = getNeighbor(x,y,facing);
						if (accessAllowed(tmpptr,reg,0)) {
							if (tmpptr->generation > 2)
								++statCounters.viableCellsKilled;

							/* Filling first two words with 0xfffff... is enough */
							tmpptr->genome[0] = ~((uintptr_t)0);
							tmpptr->genome[1] = ~((uintptr_t)0);
							tmpptr->ID = cellIdCounter;
							tmpptr->parentID = 0;
							tmpptr->lineage = cellIdCounter;
							tmpptr->generation = 0;
							++cellIdCounter;
						} else if (tmpptr->generation > 2) {
							tmp = pptr->energy / FAILED_KILL_PENALTY;
							if (pptr->energy > tmp)
								pptr->energy -= tmp;
							else pptr->energy = 0;
						}
						break;
					case 0xe: /* SHARE: Equalize energy between self and neighbor if allowed */
						tmpptr = getNeighbor(x,y,facing);
						if (accessAllowed(tmpptr,reg,1)) {
#ifdef USE_PTHREADS_COUNT
							pthread_mutex_lock(&(tmpptr->lock));
#endif
							if (tmpptr->generation > 2)
								++statCounters.viableCellShares;
							tmp = pptr->energy + tmpptr->energy;
							tmpptr->energy = tmp / 2;
							pptr->energy = tmp - tmpptr->energy;
#ifdef USE_PTHREADS_COUNT
							pthread_mutex_unlock(&(tmpptr->lock));
#endif
						}
						break;
					case 0xf: /* STOP: End execution */
						stop = 1;
						break;
				}
			}
			
			/* Advance the shift and word pointers, and loop around
			 * to the beginning at the end of the genome. */
			if ((shiftPtr += 4) >= SYSWORD_BITS) {
				if (++wordPtr >= POND_DEPTH_SYSWORDS) {
					wordPtr = EXEC_START_WORD;
					shiftPtr = EXEC_START_BIT;
				} else shiftPtr = 0;
				currentWord = pptr->genome[wordPtr];
			}
		}

		/* Copy outputBuf into neighbor if access is permitted and there
		 * is energy there to make something happen. There is no need
		 * to copy to a cell with no energy, since anything copied there
		 * would never be executed and then would be replaced with random
		 * junk eventually. See the seeding code in the main loop above. */
		if ((outputBuf[0] & 0xff) != 0xff) {
			tmpptr = getNeighbor(x,y,facing);
#ifdef USE_PTHREADS_COUNT
			pthread_mutex_lock(&(tmpptr->lock));
#endif
			if ((tmpptr->energy)&&accessAllowed(tmpptr,reg,0)) {
				/* Log it if we're replacing a viable cell */
				if (tmpptr->generation > 2)
					++statCounters.viableCellsReplaced;
				
				tmpptr->ID = ++cellIdCounter;
				tmpptr->parentID = pptr->ID;
				tmpptr->lineage = pptr->lineage; /* Lineage is copied in offspring */
				tmpptr->generation = pptr->generation + 1;

				for(i=0;i<POND_DEPTH_SYSWORDS;++i)
					tmpptr->genome[i] = outputBuf[i];
			}
#ifdef USE_PTHREADS_COUNT
			pthread_mutex_unlock(&(tmpptr->lock));
#endif
		}

		/* Update the neighborhood on SDL screen to show any changes. */
#ifdef USE_SDL
		((uint8_t *)screen->pixels)[x + (y * sdlPitch)] = getColor(pptr);
		if (x) {
			((uint8_t *)screen->pixels)[(x-1) + (y * sdlPitch)] = getColor(&pond[x-1][y]);
			if (x < (POND_SIZE_X-1))
				((uint8_t *)screen->pixels)[(x+1) + (y * sdlPitch)] = getColor(&pond[x+1][y]);
			else ((uint8_t *)screen->pixels)[y * sdlPitch] = getColor(&pond[0][y]);
		} else {
			((uint8_t *)screen->pixels)[(POND_SIZE_X-1) + (y * sdlPitch)] = getColor(&pond[POND_SIZE_X-1][y]);
			((uint8_t *)screen->pixels)[1 + (y * sdlPitch)] = getColor(&pond[1][y]);
		}
		if (y) {
			((uint8_t *)screen->pixels)[x + ((y-1) * sdlPitch)] = getColor(&pond[x][y-1]);
			if (y < (POND_SIZE_Y-1))
				((uint8_t *)screen->pixels)[x + ((y+1) * sdlPitch)] = getColor(&pond[x][y+1]);
			else ((uint8_t *)screen->pixels)[x] = getColor(&pond[x][0]);
		} else {
			((uint8_t *)screen->pixels)[x + ((POND_SIZE_Y-1) * sdlPitch)] = getColor(&pond[x][POND_SIZE_Y-1]);
			((uint8_t *)screen->pixels)[x + sdlPitch] = getColor(&pond[x][1]);
		
#endif /* USE_SDL */
	}

	return (void *)0;
}

/**
 * Main method
 *
 * @param argc Number of args
 * @param argv Argument array
 */
int main(int argc, char **argv)
{
    int flags, opt;
    char *curTime;
    int iterCount;
    int totTime;
    POND_SIZE_X = 800;
    POND_SIZE_Y = 600;
    MUTATION_RATE = 5000;
    INFLOW_FREQUENCY = 100;
    INFLOW_RATE_BASE = 600;
    INFLOW_RATE_VARIATION = 1000;
    REPORT_FREQUENCY = 200000;
    MAX_CLOCK =-1;
    MAX_SECONDS=-1;
    FAILED_KILL_PENALTY = 3;
    POND_DEPTH = 1024;
    flags = 0;

    while ((opt = getopt(argc, argv, "x:y:m:f:v:b:p:c:k:d:ht:")) != -1) {
        switch (opt) {
            case 'x':
                POND_SIZE_X = atoi(optarg);
                break;
            case 'y':
                POND_SIZE_Y = atoi(optarg);
                break;
            case 'f':
                INFLOW_FREQUENCY = atoi(optarg);
                break;
            case 'b':
                INFLOW_RATE_BASE = atoi(optarg);
                break;
            case 'v':
                INFLOW_RATE_VARIATION = atoi(optarg);
                break;
            case 'm':
                MUTATION_RATE = atoi(optarg);
                break;
            case 'p':
                if (strcmp(optarg,"LOW") == 0){
                    REPORT_FREQUENCY = 10000000;
                }
                else if (strcmp(optarg,"MED") == 0){
                    REPORT_FREQUENCY = 2000000;
                }
                else if (strcmp(optarg,"HIGH") == 0){
                    REPORT_FREQUENCY = 200000;
                }
                break;
            case 'c':
                MAX_CLOCK = atoi(optarg)*10000;
                break;
            case 'd':
                if(atoi(optarg) % 16 == 0){
                    POND_DEPTH = atoi(optarg);
                } else {
                    printf("POND_DEPTH must be a multiple of 16 (ex: 1024)\n");
                    exit(EXIT_FAILURE);
                }
                break;
            case 'k':
                FAILED_KILL_PENALTY = atoi(optarg);
                break;
            case 't':
                curTime=strtok(optarg, ":");
                iterCount=0;
                totTime=0;
                while (curTime!=NULL){
                iterCount++;
                    if (iterCount==1){
                        totTime=totTime+(atoi(curTime)*3600);
                    }
                    else if (iterCount==2){
                        totTime=totTime+(atoi(curTime)*60);
                    }
                    else{
                        totTime=totTime+atoi(curTime);

                    }
                    curTime=strtok(NULL, ":");
                }
                MAX_SECONDS=totTime;
                break;

            case 'h':
                printf("List of acceptable flags/parameters :\n" 
                        "-x : POND_SIZE_X -> integer value for the 'width' of the pond (default 800)\n"
                        "-y : POND_SIZE_Y -> integer value for the 'height' of the pond (default 600)\n"
                        "-f : INFLOW_FREQUENCY -> How frequently should random cells / energy be introduced? Too high = chaotic, "
                        "too low = not enough energy (default = 100)\n"
                        "-b : INFLOW_RATE_BASE -> Base amount of energy to introduce per INFLOW_FREQUENCY ticks (default = 600)\n"
                        "-v : INFLOW_RATE_VARIATION -> (A random amount of energy between 0 and this is added to "
                        "INFLOW_RATE_BASE when energy is introduced (default = 1000)\n"    
                        "-m : MUTATION_RATE -> range is from 0 (none) to 0xffffffff (all mutations!) (default = 5000)\n"
                        "-p : PRINT_FREQ LOW, MED, or HIGH -> How often information is printed to the terminal (default = HIGH)\n"
                        "-c : MAX_CLOCK (is multiplied by 10000) -> How many cycle iterations the program runs for "
                        "(default = -1 = forever) \n"
                        "-t : MAX_SECONDS (00:00:00) -> How much time the program runs for"
                        "-d : POND_DEPTH (must be multiple of 16) -> Depth of the pond in four-bit codons -- acts as the maximum "
                        "genome size (default = 1024)\n"
                        "-k : FAILED_KILL_PENALTY -> Determines how much energy is taken from cells when they fail to kill a "
                        "viable cell neighbor. Higher numbers mean lower penalties (default = 3)\n"
                        "-h : help menu -> Pulls up this menu :)\n");
                        exit(EXIT_FAILURE);
            default:
                printf("Usage: %s [-h help menu] [-x POND_SIZE_X] [-y POND_SIZE_Y] [-f INFLOW_FREQUENCY] [-b INFLOW_RATE_BASE] [-v INFLOW_RATE_VARIATION] [-m MUTATION_RATE] [-p PRINT_FREQ <LOW/MED/HIGH>] [-c MAX_CLOCK (is multiplied by 10000)] [-d POND_DEPTH (must be multiple of 16)] [-k FAILED_KILL_PENALTY]\n", argv[0]);
                exit(EXIT_FAILURE);
        }
    }

    POND_DEPTH_SYSWORDS = (POND_DEPTH / (sizeof(uintptr_t) * 2));
    // genome = ((int*)calloc(POND_DEPTH_SYSWORDS, sizeof(int)));

    pond = ((struct Cell**)calloc(POND_SIZE_X, sizeof(struct Cell*))); 
    for(int i = 0; i < POND_SIZE_X; i++){
       pond[i] = ((struct Cell*)calloc(POND_SIZE_Y, sizeof(struct Cell)));
    }

    for(int i = 0; i < POND_SIZE_X; i++){
        for(int j = 0; j < POND_SIZE_Y; j++){
            //printf("%d\n", pond[i][j].ID);
            pond[i][j].genome = (uintptr_t*)calloc(POND_DEPTH_SYSWORDS, sizeof(uintptr_t));
        }
    }

    // POND_DEPTH_SYSWORDS = (int*)calloc(POND_DEPTH / (sizeof(uintptr_t) * 2), sizeof(int));
    //int POND_SIZE_X = 800;
	uintptr_t i,x,y;
    //const int POND_SIZE_X = 800;
	/* Seed and init the random number generator */
	prngState[0] = (uint64_t)time(NULL);
	srand(time(NULL));
	prngState[1] = (uint64_t)rand();

	/* Reset per-report stat counters */
	for(x=0;x<sizeof(statCounters);++x)
		((uint8_t *)&statCounters)[x] = (uint8_t)0;
	
	/* Set up SDL if we're using it */
#ifdef USE_SDL
	if (SDL_Init(SDL_INIT_VIDEO) < 0 ) {
		fprintf(stderr,"*** Unable to init SDL: %s ***\n",SDL_GetError());
		exit(1);
	}
	atexit(SDL_Quit);
	window = SDL_CreateWindow("nanopond", SDL_WINDOWPOS_CENTERED, SDL_WINDOWPOS_CENTERED, POND_SIZE_X, POND_SIZE_Y, 0);
	if (!window) {
		fprintf(stderr, "*** Unable to create SDL window: %s ***\n", SDL_GetError());
		exit(1);
	}
	winsurf = SDL_GetWindowSurface(window);
	if (!winsurf) {
		fprintf(stderr, "*** Unable to get SDL window surface: %s ***\n", SDL_GetError());
		exit(1);
	}
	screen = SDL_CreateRGBSurface(0, POND_SIZE_X, POND_SIZE_Y, 8, 0, 0, 0, 0);
	if (!screen) {
		fprintf(stderr, "*** Unable to create SDL window surface: %s ***\n", SDL_GetError());
		exit(1);
	}
	/* Set palette entries to match the default SDL 1.2.15 palette */
	{
		Uint8 r[8] = {0, 36, 73, 109, 146, 182, 219, 255};
		Uint8 g[8] = {0, 36, 73, 109, 146, 182, 219, 255};
		Uint8 b[4] = {0, 85, 170, 255};
		int curColor = 0;
		for(unsigned int i = 0; i < 8; ++i) {
			for(unsigned int j = 0; j < 8; ++j) {
				for(unsigned int k = 0; k < 4; ++k) {
					SDL_Color color = {r[i], g[j], b[k], 255};
					SDL_SetPaletteColors(screen->format->palette, &color, curColor, 1);
					curColor++;
				}
			}
		}
	}
#endif /* USE_SDL */
 
	/* Clear the pond and initialize all genomes
	 * to 0xffff... */
	for(x=0;x<POND_SIZE_X;++x) {
		for(y=0;y<POND_SIZE_Y;++y) {
			pond[x][y].ID = 0;
			pond[x][y].parentID = 0;
			pond[x][y].lineage = 0;
			pond[x][y].generation = 0;
			pond[x][y].energy = 0;
			for(i=0;i<POND_DEPTH_SYSWORDS;++i){
				pond[x][y].genome[i] = ~((uintptr_t)0);
            }
#ifdef USE_PTHREADS_COUNT
			pthread_mutex_init(&(pond[x][y].lock),0);
#endif
		}
	}

#ifdef USE_PTHREADS_COUNT
	pthread_t threads[USE_PTHREADS_COUNT];
	for(i=1;i<USE_PTHREADS_COUNT;++i)
		pthread_create(&threads[i],0,run,(void *)i);
	run((void *)0);
	for(i=1;i<USE_PTHREADS_COUNT;++i)
		pthread_join(threads[i],(void **)0);
#else
	run((void *)0);
#endif

#ifdef USE_SDL
	SDL_FreeSurface(screen);
	SDL_DestroyWindow(window);
#endif /* USE_SDL */
    for(int x = 0; x < POND_SIZE_X; x ++){
       for(int y = 0; y < POND_SIZE_Y; y++){
           free(pond[x][y].genome);
       }
    }
    for(int i = 0; i < POND_SIZE_X; i++){
        free(pond[i]);
    }
    free(pond);
	return 0;
}<|MERGE_RESOLUTION|>--- conflicted
+++ resolved
@@ -416,163 +416,159 @@
 	/* Look here to get the columns in the CSV output */
 	
 	/* The first five are here and are self-explanatory */
-<<<<<<< HEAD
-	printf("%lu,%lu,%lu,%lu,%lu,%lu,%lu,%lu",
-		(uint64_t)clock,
-=======
-	printf("%llu,%llu,%llu,%llu,%llu,%llu,%llu,%llu",
-		(uint64_t)cycle,
->>>>>>> cb8858c0
-		(uint64_t)totalEnergy,
-		(uint64_t)totalActiveCells,
-		(uint64_t)totalViableReplicators,
-		(uint64_t)maxGeneration,
-		(uint64_t)statCounters.viableCellsReplaced,
-		(uint64_t)statCounters.viableCellsKilled,
-		(uint64_t)statCounters.viableCellShares
-		);
-	
-	/* The next 16 are the average frequencies of execution for each
-	 * instruction per cell execution. */
-	double totalMetabolism = 0.0;
-	for(x=0;x<16;++x) {
-		totalMetabolism += statCounters.instructionExecutions[x];
-		printf(",%.4f",(statCounters.cellExecutions > 0.0) ? (statCounters.instructionExecutions[x] / statCounters.cellExecutions) : 0.0);
-	}
-	
-	/* The last column is the average metabolism per cell execution */
-	printf(",%.4f\n",(statCounters.cellExecutions > 0.0) ? (totalMetabolism / statCounters.cellExecutions) : 0.0);
-	fflush(stdout);
-	
-	if ((lastTotalViableReplicators > 0)&&(totalViableReplicators == 0))
-		fprintf(stderr,"[EVENT] Viable replicators have gone extinct. Please reserve a moment of silence.\n");
-	else if ((lastTotalViableReplicators == 0)&&(totalViableReplicators > 0))
-		fprintf(stderr,"[EVENT] Viable replicators have appeared!\n");
-	
-	lastTotalViableReplicators = totalViableReplicators;
-	
-	/* Reset per-report stat counters */
-	for(x=0;x<sizeof(statCounters);++x)
-		((uint8_t *)&statCounters)[x] = (uint8_t)0;
+
+printf("%lu,%lu,%lu,%lu,%lu,%lu,%lu,%lu",
+    (uint64_t)cycle,
+    (uint64_t)totalEnergy,
+    (uint64_t)totalActiveCells,
+    (uint64_t)totalViableReplicators,
+    (uint64_t)maxGeneration,
+    (uint64_t)statCounters.viableCellsReplaced,
+    (uint64_t)statCounters.viableCellsKilled,
+    (uint64_t)statCounters.viableCellShares
+    );
+
+/* The next 16 are the average frequencies of execution for each
+ * instruction per cell execution. */
+double totalMetabolism = 0.0;
+for(x=0;x<16;++x) {
+    totalMetabolism += statCounters.instructionExecutions[x];
+    printf(",%.4f",(statCounters.cellExecutions > 0.0) ? (statCounters.instructionExecutions[x] / statCounters.cellExecutions) : 0.0);
 }
 
+/* The last column is the average metabolism per cell execution */
+printf(",%.4f\n",(statCounters.cellExecutions > 0.0) ? (totalMetabolism / statCounters.cellExecutions) : 0.0);
+fflush(stdout);
+
+if ((lastTotalViableReplicators > 0)&&(totalViableReplicators == 0))
+    fprintf(stderr,"[EVENT] Viable replicators have gone extinct. Please reserve a moment of silence.\n");
+else if ((lastTotalViableReplicators == 0)&&(totalViableReplicators > 0))
+    fprintf(stderr,"[EVENT] Viable replicators have appeared!\n");
+
+lastTotalViableReplicators = totalViableReplicators;
+
+/* Reset per-report stat counters */
+for(x=0;x<sizeof(statCounters);++x)
+    ((uint8_t *)&statCounters)[x] = (uint8_t)0;
+}
+
 /**
- * Dumps the genome of a cell to a file.
- *
- * @param file Destination
- * @param cell Source
- */
+* Dumps the genome of a cell to a file.
+*
+* @param file Destination
+* @param cell Source
+*/
 #ifdef USE_SDL
 static void dumpCell(FILE *file, struct Cell *cell)
 {
-	uintptr_t wordPtr,shiftPtr,inst,stopCount,i;
-
-	if (cell->energy&&(cell->generation > 2)) {
-		wordPtr = 0;
-		shiftPtr = 0;
-		stopCount = 0;
-		for(i=0;i<POND_DEPTH;++i) {
-			inst = (cell->genome[wordPtr] >> shiftPtr) & 0xf;
-			/* Four STOP instructions in a row is considered the end.
-			 * The probability of this being wrong is *very* small, and
-			 * could only occur if you had four STOPs in a row inside
-			 * a LOOP/REP pair that's always false. In any case, this
-			 * would always result in our *underestimating* the size of
-			 * the genome and would never result in an overestimation. */
-			fprintf(file,"%x",(unsigned int)inst);
-			if (inst == 0xf) { /* STOP */
-				if (++stopCount >= 4)
-					break;
-			} else stopCount = 0;
-			if ((shiftPtr += 4) >= SYSWORD_BITS) {
-				if (++wordPtr >= POND_DEPTH_SYSWORDS) {
-					wordPtr = EXEC_START_WORD;
-					shiftPtr = EXEC_START_BIT;
-				} else shiftPtr = 0;
-			}
-		}
-	}
-	fprintf(file,"\n");
+uintptr_t wordPtr,shiftPtr,inst,stopCount,i;
+
+if (cell->energy&&(cell->generation > 2)) {
+    wordPtr = 0;
+    shiftPtr = 0;
+    stopCount = 0;
+    for(i=0;i<POND_DEPTH;++i) {
+        inst = (cell->genome[wordPtr] >> shiftPtr) & 0xf;
+        /* Four STOP instructions in a row is considered the end.
+         * The probability of this being wrong is *very* small, and
+         * could only occur if you had four STOPs in a row inside
+         * a LOOP/REP pair that's always false. In any case, this
+         * would always result in our *underestimating* the size of
+         * the genome and would never result in an overestimation. */
+        fprintf(file,"%x",(unsigned int)inst);
+        if (inst == 0xf) { /* STOP */
+            if (++stopCount >= 4)
+                break;
+        } else stopCount = 0;
+        if ((shiftPtr += 4) >= SYSWORD_BITS) {
+            if (++wordPtr >= POND_DEPTH_SYSWORDS) {
+                wordPtr = EXEC_START_WORD;
+                shiftPtr = EXEC_START_BIT;
+            } else shiftPtr = 0;
+        }
+    }
+}
+fprintf(file,"\n");
 }
 #endif
 static inline struct Cell *getNeighbor(const uintptr_t x,const uintptr_t y,const uintptr_t dir)
 {
-	/* Space is toroidal; it wraps at edges */
-	switch(dir) {
-		case N_LEFT:
-			return (x) ? &pond[x-1][y] : &pond[POND_SIZE_X-1][y];
-		case N_RIGHT:
-			return (x < (POND_SIZE_X-1)) ? &pond[x+1][y] : &pond[0][y];
-		case N_UP:
-			return (y) ? &pond[x][y-1] : &pond[x][POND_SIZE_Y-1];
-		case N_DOWN:
-			return (y < (POND_SIZE_Y-1)) ? &pond[x][y+1] : &pond[x][0];
-	}
-	return &pond[x][y]; /* This should never be reached */
+/* Space is toroidal; it wraps at edges */
+switch(dir) {
+    case N_LEFT:
+        return (x) ? &pond[x-1][y] : &pond[POND_SIZE_X-1][y];
+    case N_RIGHT:
+        return (x < (POND_SIZE_X-1)) ? &pond[x+1][y] : &pond[0][y];
+    case N_UP:
+        return (y) ? &pond[x][y-1] : &pond[x][POND_SIZE_Y-1];
+    case N_DOWN:
+        return (y < (POND_SIZE_Y-1)) ? &pond[x][y+1] : &pond[x][0];
+}
+return &pond[x][y]; /* This should never be reached */
 }
 
 static inline int accessAllowed(struct Cell *const c2,const uintptr_t c1guess,int sense)
 {
-	/* Access permission is more probable if they are more similar in sense 0,
-	 * and more probable if they are different in sense 1. Sense 0 is used for
-	 * "negative" interactions and sense 1 for "positive" ones. */
-	return sense ? (((getRandom() & 0xf) >= BITS_IN_FOURBIT_WORD[(c2->genome[0] & 0xf) ^ (c1guess & 0xf)])||(!c2->parentID)) : (((getRandom() & 0xf) <= BITS_IN_FOURBIT_WORD[(c2->genome[0] & 0xf) ^ (c1guess & 0xf)])||(!c2->parentID));
+/* Access permission is more probable if they are more similar in sense 0,
+ * and more probable if they are different in sense 1. Sense 0 is used for
+ * "negative" interactions and sense 1 for "positive" ones. */
+return sense ? (((getRandom() & 0xf) >= BITS_IN_FOURBIT_WORD[(c2->genome[0] & 0xf) ^ (c1guess & 0xf)])||(!c2->parentID)) : (((getRandom() & 0xf) <= BITS_IN_FOURBIT_WORD[(c2->genome[0] & 0xf) ^ (c1guess & 0xf)])||(!c2->parentID));
 }
 #ifdef USE_SDL
 static inline uint8_t getColor(struct Cell *c)
 {
-	uintptr_t i,j,word,sum,opcode,skipnext;
-
-	if (c->energy) {
-		switch(colorScheme) {
-			case KINSHIP:
-				/*
-				 * Kinship color scheme by Christoph Groth
-				 *
-				 * For cells of generation > 1, saturation and value are set to maximum.
-				 * Hue is a hash-value with the property that related genomes will have
-				 * similar hue (but of course, as this is a hash function, totally
-				 * different genomes can also have a similar or even the same hue).
-				 * Therefore the difference in hue should to some extent reflect the grade
-				 * of "kinship" of two cells.
-				 */
-				if (c->generation > 1) {
-					sum = 0;
-					skipnext = 0;
-					for(i=0;i<POND_DEPTH_SYSWORDS&&(c->genome[i] != ~((uintptr_t)0));++i) {
-						word = c->genome[i];
-						for(j=0;j<SYSWORD_BITS/4;++j,word >>= 4) {
-							/* We ignore 0xf's here, because otherwise very similar genomes
-							 * might get quite different hash values in the case when one of
-							 * the genomes is slightly longer and uses one more maschine
-							 * word. */
-							opcode = word & 0xf;
-							if (skipnext)
-								skipnext = 0;
-							else {
-								if (opcode != 0xf)
-									sum += opcode;
-								if (opcode == 0xc) /* 0xc == XCHG */
-									skipnext = 1; /* Skip "operand" after XCHG */
-							}
-						}
-					}
-					/* For the hash-value use a wrapped around sum of the sum of all
-					 * commands and the length of the genome. */
-					return (uint8_t)((sum % 192) + 64);
-				}
-				return 0;
-			case LINEAGE:
-				/*
-				 * Cells with generation > 1 are color-coded by lineage.
-				 */
-				return (c->generation > 1) ? (((uint8_t)c->lineage) | (uint8_t)1) : 0;
-			case MAX_COLOR_SCHEME:
-				/* ... never used... to make compiler shut up. */
-				break;
-		}
-	}
-	return 0; /* Cells with no energy are black */
+uintptr_t i,j,word,sum,opcode,skipnext;
+
+if (c->energy) {
+    switch(colorScheme) {
+        case KINSHIP:
+            /*
+             * Kinship color scheme by Christoph Groth
+             *
+             * For cells of generation > 1, saturation and value are set to maximum.
+             * Hue is a hash-value with the property that related genomes will have
+             * similar hue (but of course, as this is a hash function, totally
+             * different genomes can also have a similar or even the same hue).
+             * Therefore the difference in hue should to some extent reflect the grade
+             * of "kinship" of two cells.
+             */
+            if (c->generation > 1) {
+                sum = 0;
+                skipnext = 0;
+                for(i=0;i<POND_DEPTH_SYSWORDS&&(c->genome[i] != ~((uintptr_t)0));++i) {
+                    word = c->genome[i];
+                    for(j=0;j<SYSWORD_BITS/4;++j,word >>= 4) {
+                        /* We ignore 0xf's here, because otherwise very similar genomes
+                         * might get quite different hash values in the case when one of
+                         * the genomes is slightly longer and uses one more maschine
+                         * word. */
+                        opcode = word & 0xf;
+                        if (skipnext)
+                            skipnext = 0;
+                        else {
+                            if (opcode != 0xf)
+                                sum += opcode;
+                            if (opcode == 0xc) /* 0xc == XCHG */
+                                skipnext = 1; /* Skip "operand" after XCHG */
+                        }
+                    }
+                }
+                /* For the hash-value use a wrapped around sum of the sum of all
+                 * commands and the length of the genome. */
+                return (uint8_t)((sum % 192) + 64);
+            }
+            return 0;
+        case LINEAGE:
+            /*
+             * Cells with generation > 1 are color-coded by lineage.
+             */
+            return (c->generation > 1) ? (((uint8_t)c->lineage) | (uint8_t)1) : 0;
+        case MAX_COLOR_SCHEME:
+            /* ... never used... to make compiler shut up. */
+            break;
+    }
+}
+return 0; /* Cells with no energy are black */
 }
 #endif
 
@@ -580,495 +576,495 @@
 
 static void *run(void *targ)
 {
-	const uintptr_t threadNo = (uintptr_t)targ;
-	uintptr_t x,y,i;
-	uintptr_t cycle = 0;
-    clock_t start, end;
-    start=clock();
-	/* Buffer used for execution output of candidate offspring */
-	uintptr_t outputBuf[POND_DEPTH_SYSWORDS];
-
-	/* Miscellaneous variables used in the loop */
-	uintptr_t currentWord,wordPtr,shiftPtr,inst,tmp;
-	struct Cell *pptr,*tmpptr;
-	
-	/* Virtual machine memory pointer register (which
-	 * exists in two parts... read the code below...) */
-	uintptr_t ptr_wordPtr;
-	uintptr_t ptr_shiftPtr;
-	
-	/* The main "register" */
-	uintptr_t reg;
-	
-	/* Which way is the cell facing? */
-	uintptr_t facing;
-	
-	/* Virtual machine loop/rep stack */
-	uintptr_t loopStack_wordPtr[POND_DEPTH];
-	uintptr_t loopStack_shiftPtr[POND_DEPTH];
-	uintptr_t loopStackPtr;
-	
-	/* If this is nonzero, we're skipping to matching REP */
-	/* It is incremented to track the depth of a nested set
-	 * of LOOP/REP pairs in false state. */
-	uintptr_t falseLoopDepth;
+const uintptr_t threadNo = (uintptr_t)targ;
+uintptr_t x,y,i;
+uintptr_t cycle = 0;
+clock_t start, end;
+start=clock();
+/* Buffer used for execution output of candidate offspring */
+uintptr_t outputBuf[POND_DEPTH_SYSWORDS];
+
+/* Miscellaneous variables used in the loop */
+uintptr_t currentWord,wordPtr,shiftPtr,inst,tmp;
+struct Cell *pptr,*tmpptr;
+
+/* Virtual machine memory pointer register (which
+ * exists in two parts... read the code below...) */
+uintptr_t ptr_wordPtr;
+uintptr_t ptr_shiftPtr;
+
+/* The main "register" */
+uintptr_t reg;
+
+/* Which way is the cell facing? */
+uintptr_t facing;
+
+/* Virtual machine loop/rep stack */
+uintptr_t loopStack_wordPtr[POND_DEPTH];
+uintptr_t loopStack_shiftPtr[POND_DEPTH];
+uintptr_t loopStackPtr;
+
+/* If this is nonzero, we're skipping to matching REP */
+/* It is incremented to track the depth of a nested set
+ * of LOOP/REP pairs in false state. */
+uintptr_t falseLoopDepth;
 
 #ifdef USE_SDL
-	SDL_Event sdlEvent;
-	const uintptr_t sdlPitch = screen->pitch;
-#endif
-
-	/* If this is nonzero, cell execution stops. This allows us
-	 * to avoid the ugly use of a goto to exit the loop. :) */
-	int stop;
+SDL_Event sdlEvent;
+const uintptr_t sdlPitch = screen->pitch;
+#endif
+
+/* If this is nonzero, cell execution stops. This allows us
+ * to avoid the ugly use of a goto to exit the loop. :) */
+int stop;
+
+/* Main loop */
+
+while (!exitNow) {
+    /* Increment cycle and run reports periodically */
+    /* Clock is incremented at the start, so it starts at 1 */
+    ++cycle;
+    if ((threadNo == 0)&&(!(cycle % REPORT_FREQUENCY))) {
+        doReport(cycle);
+        /* SDL display is also refreshed every REPORT_FREQUENCY */
+#ifdef USE_SDL
+        while (SDL_PollEvent(&sdlEvent)) {
+            if (sdlEvent.type == SDL_QUIT) {
+                fprintf(stderr,"[QUIT] Quit signal received!\n");
+                exitNow = 1;
+            } else if (sdlEvent.type == SDL_MOUSEBUTTONDOWN) {
+                switch (sdlEvent.button.button) {
+                    case SDL_BUTTON_LEFT:
+                        fprintf(stderr,"[INTERFACE] Genome of cell at (%d, %d):\n",sdlEvent.button.x, sdlEvent.button.y);
+                        dumpCell(stderr, &pond[sdlEvent.button.x][sdlEvent.button.y]);
+                        break;
+                    case SDL_BUTTON_RIGHT:
+                        colorScheme = (colorScheme + 1) % MAX_COLOR_SCHEME;
+                        fprintf(stderr,"[INTERFACE] Switching to color scheme \"%s\".\n",colorSchemeName[colorScheme]);
+                        for (y=0;y<POND_SIZE_Y;++y) {
+                            for (x=0;x<POND_SIZE_X;++x)
+                                ((uint8_t *)screen->pixels)[x + (y * sdlPitch)] = getColor(&pond[x][y]);
+                        }
+                        break;
+                }
+            }
+        }
+        SDL_BlitSurface(screen, NULL, winsurf, NULL);
+        SDL_UpdateWindowSurface(window);
+#endif /* USE_SDL */
+        end=clock();
+        if((cycle >= MAX_CLOCK)||(((end-start)/CLOCKS_PER_SEC)>=MAX_SECONDS)&&(MAX_SECONDS!=-1)) {
+            printf("%d\n",((end-start)/CLOCKS_PER_SEC));
+            exitNow = 1;
+        }
+    }
+
+    /* Introduce a random cell somewhere with a given energy level */
+    /* This is called seeding, and introduces both energy and
+     * entropy into the substrate. This happens every INFLOW_FREQUENCY
+     * cycle ticks. */
+    if (!(cycle % INFLOW_FREQUENCY)) {
+        x = getRandom() % POND_SIZE_X;
+        y = getRandom() % POND_SIZE_Y;
+        pptr = &pond[x][y];
+
+#ifdef USE_PTHREADS_COUNT
+        pthread_mutex_lock(&(pptr->lock));
+#endif
+
+        pptr->ID = cellIdCounter;
+        pptr->parentID = 0;
+        pptr->lineage = cellIdCounter;
+        pptr->generation = 0;
+#ifdef INFLOW_RATE_VARIATION
+        pptr->energy += INFLOW_RATE_BASE + (getRandom() % INFLOW_RATE_VARIATION);
+#else
+        pptr->energy += INFLOW_RATE_BASE;
+#endif /* INFLOW_RATE_VARIATION */
+        for(i=0;i<POND_DEPTH_SYSWORDS;++i) 
+            pptr->genome[i] = getRandom();
+        ++cellIdCounter;
     
-	/* Main loop */
+        /* Update the random cell on SDL screen if viz is enabled */
+#ifdef USE_SDL
+        ((uint8_t *)screen->pixels)[x + (y * sdlPitch)] = getColor(pptr);
+#endif /* USE_SDL */
+
+#ifdef USE_PTHREADS_COUNT
+        pthread_mutex_unlock(&(pptr->lock));
+#endif
+    }
+
+    /* Pick a random cell to execute */
+    i = getRandom();
+    x = i % POND_SIZE_X;
+    y = ((i / POND_SIZE_X) >> 1) % POND_SIZE_Y;
+    pptr = &pond[x][y];
+
+    /* Reset the state of the VM prior to execution */
+    for(i=0;i<POND_DEPTH_SYSWORDS;++i)
+        outputBuf[i] = ~((uintptr_t)0); /* ~0 == 0xfffff... */
+    ptr_wordPtr = 0;
+    ptr_shiftPtr = 0;
+    reg = 0;
+    loopStackPtr = 0;
+    wordPtr = EXEC_START_WORD;
+    shiftPtr = EXEC_START_BIT;
+    facing = 0;
+    falseLoopDepth = 0;
+    stop = 0;
+
+    /* We use a currentWord buffer to hold the word we're
+     * currently working on.  This speeds things up a bit
+     * since it eliminates a pointer dereference in the
+     * inner loop. We have to be careful to refresh this
+     * whenever it might have changed... take a look at
+     * the code. :) */
+    currentWord = pptr->genome[0];
+
+    /* Keep track of how many cells have been executed */
+    statCounters.cellExecutions += 1.0;
+
+    /* Core execution loop */
+    while ((pptr->energy)&&(!stop)) {
+        /* Get the next instruction */
+        inst = (currentWord >> shiftPtr) & 0xf;
+
+        /* Randomly frob either the instruction or the register with a
+         * probability defined by MUTATION_RATE. This introduces variation,
+         * and since the variation is introduced into the state of the VM
+         * it can have all manner of different effects on the end result of
+         * replication: insertions, deletions, duplications of entire
+         * ranges of the genome, etc. */
+        if ((getRandom() & 0xffffffff) < MUTATION_RATE) {
+            tmp = getRandom(); /* Call getRandom() only once for speed */
+            if (tmp & 0x80) /* Check for the 8th bit to get random boolean */
+                inst = tmp & 0xf; /* Only the first four bits are used here */
+            else reg = tmp & 0xf;
+        }
+
+        /* Each instruction processed costs one unit of energy */
+        --pptr->energy;
+
+        /* Execute the instruction */
+        if (falseLoopDepth) {
+            /* Skip forward to matching REP if we're in a false loop. */
+            if (inst == 0x9) /* Increment false LOOP depth */
+                ++falseLoopDepth;
+            else if (inst == 0xa) /* Decrement on REP */
+                --falseLoopDepth;
+        } else {
+            /* If we're not in a false LOOP/REP, execute normally */
+            
+            /* Keep track of execution frequencies for each instruction */
+            statCounters.instructionExecutions[inst] += 1.0;
+            
+            switch(inst) {
+                case 0x0: /* ZERO: Zero VM state registers */
+                    reg = 0;
+                    ptr_wordPtr = 0;
+                    ptr_shiftPtr = 0;
+                    facing = 0;
+                    break;
+                case 0x1: /* FWD: Increment the pointer (wrap at end) */
+                    if ((ptr_shiftPtr += 4) >= SYSWORD_BITS) {
+                        if (++ptr_wordPtr >= POND_DEPTH_SYSWORDS)
+                            ptr_wordPtr = 0;
+                        ptr_shiftPtr = 0;
+                    }
+                    break;
+                case 0x2: /* BACK: Decrement the pointer (wrap at beginning) */
+                    if (ptr_shiftPtr)
+                        ptr_shiftPtr -= 4;
+                    else {
+                        if (ptr_wordPtr)
+                            --ptr_wordPtr;
+                        else ptr_wordPtr = POND_DEPTH_SYSWORDS - 1;
+                        ptr_shiftPtr = SYSWORD_BITS - 4;
+                    }
+                    break;
+                case 0x3: /* INC: Increment the register */
+                    reg = (reg + 1) & 0xf;
+                    break;
+                case 0x4: /* DEC: Decrement the register */
+                    reg = (reg - 1) & 0xf;
+                    break;
+                case 0x5: /* READG: Read into the register from genome */
+                    reg = (pptr->genome[ptr_wordPtr] >> ptr_shiftPtr) & 0xf;
+                    break;
+                case 0x6: /* WRITEG: Write out from the register to genome */
+                    pptr->genome[ptr_wordPtr] &= ~(((uintptr_t)0xf) << ptr_shiftPtr);
+                    pptr->genome[ptr_wordPtr] |= reg << ptr_shiftPtr;
+                    currentWord = pptr->genome[wordPtr]; /* Must refresh in case this changed! */
+                    break;
+                case 0x7: /* READB: Read into the register from buffer */
+                    reg = (outputBuf[ptr_wordPtr] >> ptr_shiftPtr) & 0xf;
+                    break;
+                case 0x8: /* WRITEB: Write out from the register to buffer */
+                    outputBuf[ptr_wordPtr] &= ~(((uintptr_t)0xf) << ptr_shiftPtr);
+                    outputBuf[ptr_wordPtr] |= reg << ptr_shiftPtr;
+                    break;
+                case 0x9: /* LOOP: Jump forward to matching REP if register is zero */
+                    if (reg) {
+                        if (loopStackPtr >= POND_DEPTH)
+                            stop = 1; /* Stack overflow ends execution */
+                        else {
+                            loopStack_wordPtr[loopStackPtr] = wordPtr;
+                            loopStack_shiftPtr[loopStackPtr] = shiftPtr;
+                            ++loopStackPtr;
+                        }
+                    } else falseLoopDepth = 1;
+                    break;
+                case 0xa: /* REP: Jump back to matching LOOP if register is nonzero */
+                    if (loopStackPtr) {
+                        --loopStackPtr;
+                        if (reg) {
+                            wordPtr = loopStack_wordPtr[loopStackPtr];
+                            shiftPtr = loopStack_shiftPtr[loopStackPtr];
+                            currentWord = pptr->genome[wordPtr];
+                            /* This ensures that the LOOP is rerun */
+                            continue;
+                        }
+                    }
+                    break;
+                case 0xb: /* TURN: Turn in the direction specified by register */
+                    facing = reg & 3;
+                    break;
+                case 0xc: /* XCHG: Skip next instruction and exchange value of register with it */
+                    if ((shiftPtr += 4) >= SYSWORD_BITS) {
+                        if (++wordPtr >= POND_DEPTH_SYSWORDS) {
+                            wordPtr = EXEC_START_WORD;
+                            shiftPtr = EXEC_START_BIT;
+                        } else shiftPtr = 0;
+                    }
+                    tmp = reg;
+                    reg = (pptr->genome[wordPtr] >> shiftPtr) & 0xf;
+                    pptr->genome[wordPtr] &= ~(((uintptr_t)0xf) << shiftPtr);
+                    pptr->genome[wordPtr] |= tmp << shiftPtr;
+                    currentWord = pptr->genome[wordPtr];
+                    break;
+                case 0xd: /* KILL: Blow away neighboring cell if allowed with penalty on failure */
+                    tmpptr = getNeighbor(x,y,facing);
+                    if (accessAllowed(tmpptr,reg,0)) {
+                        if (tmpptr->generation > 2)
+                            ++statCounters.viableCellsKilled;
+
+                        /* Filling first two words with 0xfffff... is enough */
+                        tmpptr->genome[0] = ~((uintptr_t)0);
+                        tmpptr->genome[1] = ~((uintptr_t)0);
+                        tmpptr->ID = cellIdCounter;
+                        tmpptr->parentID = 0;
+                        tmpptr->lineage = cellIdCounter;
+                        tmpptr->generation = 0;
+                        ++cellIdCounter;
+                    } else if (tmpptr->generation > 2) {
+                        tmp = pptr->energy / FAILED_KILL_PENALTY;
+                        if (pptr->energy > tmp)
+                            pptr->energy -= tmp;
+                        else pptr->energy = 0;
+                    }
+                    break;
+                case 0xe: /* SHARE: Equalize energy between self and neighbor if allowed */
+                    tmpptr = getNeighbor(x,y,facing);
+                    if (accessAllowed(tmpptr,reg,1)) {
+#ifdef USE_PTHREADS_COUNT
+                        pthread_mutex_lock(&(tmpptr->lock));
+#endif
+                        if (tmpptr->generation > 2)
+                            ++statCounters.viableCellShares;
+                        tmp = pptr->energy + tmpptr->energy;
+                        tmpptr->energy = tmp / 2;
+                        pptr->energy = tmp - tmpptr->energy;
+#ifdef USE_PTHREADS_COUNT
+                        pthread_mutex_unlock(&(tmpptr->lock));
+#endif
+                    }
+                    break;
+                case 0xf: /* STOP: End execution */
+                    stop = 1;
+                    break;
+            }
+        }
+        
+        /* Advance the shift and word pointers, and loop around
+         * to the beginning at the end of the genome. */
+        if ((shiftPtr += 4) >= SYSWORD_BITS) {
+            if (++wordPtr >= POND_DEPTH_SYSWORDS) {
+                wordPtr = EXEC_START_WORD;
+                shiftPtr = EXEC_START_BIT;
+            } else shiftPtr = 0;
+            currentWord = pptr->genome[wordPtr];
+        }
+    }
+
+    /* Copy outputBuf into neighbor if access is permitted and there
+     * is energy there to make something happen. There is no need
+     * to copy to a cell with no energy, since anything copied there
+     * would never be executed and then would be replaced with random
+     * junk eventually. See the seeding code in the main loop above. */
+    if ((outputBuf[0] & 0xff) != 0xff) {
+        tmpptr = getNeighbor(x,y,facing);
+#ifdef USE_PTHREADS_COUNT
+        pthread_mutex_lock(&(tmpptr->lock));
+#endif
+        if ((tmpptr->energy)&&accessAllowed(tmpptr,reg,0)) {
+            /* Log it if we're replacing a viable cell */
+            if (tmpptr->generation > 2)
+                ++statCounters.viableCellsReplaced;
+            
+            tmpptr->ID = ++cellIdCounter;
+            tmpptr->parentID = pptr->ID;
+            tmpptr->lineage = pptr->lineage; /* Lineage is copied in offspring */
+            tmpptr->generation = pptr->generation + 1;
+
+            for(i=0;i<POND_DEPTH_SYSWORDS;++i)
+                tmpptr->genome[i] = outputBuf[i];
+        }
+#ifdef USE_PTHREADS_COUNT
+        pthread_mutex_unlock(&(tmpptr->lock));
+#endif
+    }
+
+    /* Update the neighborhood on SDL screen to show any changes. */
+#ifdef USE_SDL
+    ((uint8_t *)screen->pixels)[x + (y * sdlPitch)] = getColor(pptr);
+    if (x) {
+        ((uint8_t *)screen->pixels)[(x-1) + (y * sdlPitch)] = getColor(&pond[x-1][y]);
+        if (x < (POND_SIZE_X-1))
+            ((uint8_t *)screen->pixels)[(x+1) + (y * sdlPitch)] = getColor(&pond[x+1][y]);
+        else ((uint8_t *)screen->pixels)[y * sdlPitch] = getColor(&pond[0][y]);
+    } else {
+        ((uint8_t *)screen->pixels)[(POND_SIZE_X-1) + (y * sdlPitch)] = getColor(&pond[POND_SIZE_X-1][y]);
+        ((uint8_t *)screen->pixels)[1 + (y * sdlPitch)] = getColor(&pond[1][y]);
+    }
+    if (y) {
+        ((uint8_t *)screen->pixels)[x + ((y-1) * sdlPitch)] = getColor(&pond[x][y-1]);
+        if (y < (POND_SIZE_Y-1))
+            ((uint8_t *)screen->pixels)[x + ((y+1) * sdlPitch)] = getColor(&pond[x][y+1]);
+        else ((uint8_t *)screen->pixels)[x] = getColor(&pond[x][0]);
+    } else {
+        ((uint8_t *)screen->pixels)[x + ((POND_SIZE_Y-1) * sdlPitch)] = getColor(&pond[x][POND_SIZE_Y-1]);
+        ((uint8_t *)screen->pixels)[x + sdlPitch] = getColor(&pond[x][1]);
     
-	while (!exitNow) {
-		/* Increment cycle and run reports periodically */
-		/* Clock is incremented at the start, so it starts at 1 */
-		++cycle;
-		if ((threadNo == 0)&&(!(cycle % REPORT_FREQUENCY))) {
-			doReport(cycle);
-			/* SDL display is also refreshed every REPORT_FREQUENCY */
-#ifdef USE_SDL
-			while (SDL_PollEvent(&sdlEvent)) {
-				if (sdlEvent.type == SDL_QUIT) {
-					fprintf(stderr,"[QUIT] Quit signal received!\n");
-					exitNow = 1;
-				} else if (sdlEvent.type == SDL_MOUSEBUTTONDOWN) {
-					switch (sdlEvent.button.button) {
-						case SDL_BUTTON_LEFT:
-							fprintf(stderr,"[INTERFACE] Genome of cell at (%d, %d):\n",sdlEvent.button.x, sdlEvent.button.y);
-							dumpCell(stderr, &pond[sdlEvent.button.x][sdlEvent.button.y]);
-							break;
-						case SDL_BUTTON_RIGHT:
-							colorScheme = (colorScheme + 1) % MAX_COLOR_SCHEME;
-							fprintf(stderr,"[INTERFACE] Switching to color scheme \"%s\".\n",colorSchemeName[colorScheme]);
-							for (y=0;y<POND_SIZE_Y;++y) {
-								for (x=0;x<POND_SIZE_X;++x)
-									((uint8_t *)screen->pixels)[x + (y * sdlPitch)] = getColor(&pond[x][y]);
-							}
-							break;
-					}
-				}
-			}
-			SDL_BlitSurface(screen, NULL, winsurf, NULL);
-			SDL_UpdateWindowSurface(window);
 #endif /* USE_SDL */
-            end=clock();
-            if((cycle >= MAX_CLOCK)||(((end-start)/CLOCKS_PER_SEC)>=MAX_SECONDS)&&(MAX_SECONDS!=-1)) {
-                printf("%d\n",((end-start)/CLOCKS_PER_SEC));
-                exitNow = 1;
-            }
-		}
-
-		/* Introduce a random cell somewhere with a given energy level */
-		/* This is called seeding, and introduces both energy and
-		 * entropy into the substrate. This happens every INFLOW_FREQUENCY
-		 * cycle ticks. */
-		if (!(cycle % INFLOW_FREQUENCY)) {
-			x = getRandom() % POND_SIZE_X;
-			y = getRandom() % POND_SIZE_Y;
-			pptr = &pond[x][y];
-
-#ifdef USE_PTHREADS_COUNT
-			pthread_mutex_lock(&(pptr->lock));
-#endif
-
-			pptr->ID = cellIdCounter;
-			pptr->parentID = 0;
-			pptr->lineage = cellIdCounter;
-			pptr->generation = 0;
-#ifdef INFLOW_RATE_VARIATION
-			pptr->energy += INFLOW_RATE_BASE + (getRandom() % INFLOW_RATE_VARIATION);
-#else
-			pptr->energy += INFLOW_RATE_BASE;
-#endif /* INFLOW_RATE_VARIATION */
-			for(i=0;i<POND_DEPTH_SYSWORDS;++i) 
-				pptr->genome[i] = getRandom();
-			++cellIdCounter;
-		
-			/* Update the random cell on SDL screen if viz is enabled */
-#ifdef USE_SDL
-			((uint8_t *)screen->pixels)[x + (y * sdlPitch)] = getColor(pptr);
-#endif /* USE_SDL */
-
-#ifdef USE_PTHREADS_COUNT
-			pthread_mutex_unlock(&(pptr->lock));
-#endif
-		}
-
-		/* Pick a random cell to execute */
-		i = getRandom();
-		x = i % POND_SIZE_X;
-		y = ((i / POND_SIZE_X) >> 1) % POND_SIZE_Y;
-		pptr = &pond[x][y];
-
-		/* Reset the state of the VM prior to execution */
-		for(i=0;i<POND_DEPTH_SYSWORDS;++i)
-			outputBuf[i] = ~((uintptr_t)0); /* ~0 == 0xfffff... */
-		ptr_wordPtr = 0;
-		ptr_shiftPtr = 0;
-		reg = 0;
-		loopStackPtr = 0;
-		wordPtr = EXEC_START_WORD;
-		shiftPtr = EXEC_START_BIT;
-		facing = 0;
-		falseLoopDepth = 0;
-		stop = 0;
-
-		/* We use a currentWord buffer to hold the word we're
-		 * currently working on.  This speeds things up a bit
-		 * since it eliminates a pointer dereference in the
-		 * inner loop. We have to be careful to refresh this
-		 * whenever it might have changed... take a look at
-		 * the code. :) */
-		currentWord = pptr->genome[0];
-
-		/* Keep track of how many cells have been executed */
-		statCounters.cellExecutions += 1.0;
-
-		/* Core execution loop */
-		while ((pptr->energy)&&(!stop)) {
-			/* Get the next instruction */
-			inst = (currentWord >> shiftPtr) & 0xf;
-
-			/* Randomly frob either the instruction or the register with a
-			 * probability defined by MUTATION_RATE. This introduces variation,
-			 * and since the variation is introduced into the state of the VM
-			 * it can have all manner of different effects on the end result of
-			 * replication: insertions, deletions, duplications of entire
-			 * ranges of the genome, etc. */
-			if ((getRandom() & 0xffffffff) < MUTATION_RATE) {
-				tmp = getRandom(); /* Call getRandom() only once for speed */
-				if (tmp & 0x80) /* Check for the 8th bit to get random boolean */
-					inst = tmp & 0xf; /* Only the first four bits are used here */
-				else reg = tmp & 0xf;
-			}
-
-			/* Each instruction processed costs one unit of energy */
-			--pptr->energy;
-
-			/* Execute the instruction */
-			if (falseLoopDepth) {
-				/* Skip forward to matching REP if we're in a false loop. */
-				if (inst == 0x9) /* Increment false LOOP depth */
-					++falseLoopDepth;
-				else if (inst == 0xa) /* Decrement on REP */
-					--falseLoopDepth;
-			} else {
-				/* If we're not in a false LOOP/REP, execute normally */
-				
-				/* Keep track of execution frequencies for each instruction */
-				statCounters.instructionExecutions[inst] += 1.0;
-				
-				switch(inst) {
-					case 0x0: /* ZERO: Zero VM state registers */
-						reg = 0;
-						ptr_wordPtr = 0;
-						ptr_shiftPtr = 0;
-						facing = 0;
-						break;
-					case 0x1: /* FWD: Increment the pointer (wrap at end) */
-						if ((ptr_shiftPtr += 4) >= SYSWORD_BITS) {
-							if (++ptr_wordPtr >= POND_DEPTH_SYSWORDS)
-								ptr_wordPtr = 0;
-							ptr_shiftPtr = 0;
-						}
-						break;
-					case 0x2: /* BACK: Decrement the pointer (wrap at beginning) */
-						if (ptr_shiftPtr)
-							ptr_shiftPtr -= 4;
-						else {
-							if (ptr_wordPtr)
-								--ptr_wordPtr;
-							else ptr_wordPtr = POND_DEPTH_SYSWORDS - 1;
-							ptr_shiftPtr = SYSWORD_BITS - 4;
-						}
-						break;
-					case 0x3: /* INC: Increment the register */
-						reg = (reg + 1) & 0xf;
-						break;
-					case 0x4: /* DEC: Decrement the register */
-						reg = (reg - 1) & 0xf;
-						break;
-					case 0x5: /* READG: Read into the register from genome */
-						reg = (pptr->genome[ptr_wordPtr] >> ptr_shiftPtr) & 0xf;
-						break;
-					case 0x6: /* WRITEG: Write out from the register to genome */
-						pptr->genome[ptr_wordPtr] &= ~(((uintptr_t)0xf) << ptr_shiftPtr);
-						pptr->genome[ptr_wordPtr] |= reg << ptr_shiftPtr;
-						currentWord = pptr->genome[wordPtr]; /* Must refresh in case this changed! */
-						break;
-					case 0x7: /* READB: Read into the register from buffer */
-						reg = (outputBuf[ptr_wordPtr] >> ptr_shiftPtr) & 0xf;
-						break;
-					case 0x8: /* WRITEB: Write out from the register to buffer */
-						outputBuf[ptr_wordPtr] &= ~(((uintptr_t)0xf) << ptr_shiftPtr);
-						outputBuf[ptr_wordPtr] |= reg << ptr_shiftPtr;
-						break;
-					case 0x9: /* LOOP: Jump forward to matching REP if register is zero */
-						if (reg) {
-							if (loopStackPtr >= POND_DEPTH)
-								stop = 1; /* Stack overflow ends execution */
-							else {
-								loopStack_wordPtr[loopStackPtr] = wordPtr;
-								loopStack_shiftPtr[loopStackPtr] = shiftPtr;
-								++loopStackPtr;
-							}
-						} else falseLoopDepth = 1;
-						break;
-					case 0xa: /* REP: Jump back to matching LOOP if register is nonzero */
-						if (loopStackPtr) {
-							--loopStackPtr;
-							if (reg) {
-								wordPtr = loopStack_wordPtr[loopStackPtr];
-								shiftPtr = loopStack_shiftPtr[loopStackPtr];
-								currentWord = pptr->genome[wordPtr];
-								/* This ensures that the LOOP is rerun */
-								continue;
-							}
-						}
-						break;
-					case 0xb: /* TURN: Turn in the direction specified by register */
-						facing = reg & 3;
-						break;
-					case 0xc: /* XCHG: Skip next instruction and exchange value of register with it */
-						if ((shiftPtr += 4) >= SYSWORD_BITS) {
-							if (++wordPtr >= POND_DEPTH_SYSWORDS) {
-								wordPtr = EXEC_START_WORD;
-								shiftPtr = EXEC_START_BIT;
-							} else shiftPtr = 0;
-						}
-						tmp = reg;
-						reg = (pptr->genome[wordPtr] >> shiftPtr) & 0xf;
-						pptr->genome[wordPtr] &= ~(((uintptr_t)0xf) << shiftPtr);
-						pptr->genome[wordPtr] |= tmp << shiftPtr;
-						currentWord = pptr->genome[wordPtr];
-						break;
-					case 0xd: /* KILL: Blow away neighboring cell if allowed with penalty on failure */
-						tmpptr = getNeighbor(x,y,facing);
-						if (accessAllowed(tmpptr,reg,0)) {
-							if (tmpptr->generation > 2)
-								++statCounters.viableCellsKilled;
-
-							/* Filling first two words with 0xfffff... is enough */
-							tmpptr->genome[0] = ~((uintptr_t)0);
-							tmpptr->genome[1] = ~((uintptr_t)0);
-							tmpptr->ID = cellIdCounter;
-							tmpptr->parentID = 0;
-							tmpptr->lineage = cellIdCounter;
-							tmpptr->generation = 0;
-							++cellIdCounter;
-						} else if (tmpptr->generation > 2) {
-							tmp = pptr->energy / FAILED_KILL_PENALTY;
-							if (pptr->energy > tmp)
-								pptr->energy -= tmp;
-							else pptr->energy = 0;
-						}
-						break;
-					case 0xe: /* SHARE: Equalize energy between self and neighbor if allowed */
-						tmpptr = getNeighbor(x,y,facing);
-						if (accessAllowed(tmpptr,reg,1)) {
-#ifdef USE_PTHREADS_COUNT
-							pthread_mutex_lock(&(tmpptr->lock));
-#endif
-							if (tmpptr->generation > 2)
-								++statCounters.viableCellShares;
-							tmp = pptr->energy + tmpptr->energy;
-							tmpptr->energy = tmp / 2;
-							pptr->energy = tmp - tmpptr->energy;
-#ifdef USE_PTHREADS_COUNT
-							pthread_mutex_unlock(&(tmpptr->lock));
-#endif
-						}
-						break;
-					case 0xf: /* STOP: End execution */
-						stop = 1;
-						break;
-				}
-			}
-			
-			/* Advance the shift and word pointers, and loop around
-			 * to the beginning at the end of the genome. */
-			if ((shiftPtr += 4) >= SYSWORD_BITS) {
-				if (++wordPtr >= POND_DEPTH_SYSWORDS) {
-					wordPtr = EXEC_START_WORD;
-					shiftPtr = EXEC_START_BIT;
-				} else shiftPtr = 0;
-				currentWord = pptr->genome[wordPtr];
-			}
-		}
-
-		/* Copy outputBuf into neighbor if access is permitted and there
-		 * is energy there to make something happen. There is no need
-		 * to copy to a cell with no energy, since anything copied there
-		 * would never be executed and then would be replaced with random
-		 * junk eventually. See the seeding code in the main loop above. */
-		if ((outputBuf[0] & 0xff) != 0xff) {
-			tmpptr = getNeighbor(x,y,facing);
-#ifdef USE_PTHREADS_COUNT
-			pthread_mutex_lock(&(tmpptr->lock));
-#endif
-			if ((tmpptr->energy)&&accessAllowed(tmpptr,reg,0)) {
-				/* Log it if we're replacing a viable cell */
-				if (tmpptr->generation > 2)
-					++statCounters.viableCellsReplaced;
-				
-				tmpptr->ID = ++cellIdCounter;
-				tmpptr->parentID = pptr->ID;
-				tmpptr->lineage = pptr->lineage; /* Lineage is copied in offspring */
-				tmpptr->generation = pptr->generation + 1;
-
-				for(i=0;i<POND_DEPTH_SYSWORDS;++i)
-					tmpptr->genome[i] = outputBuf[i];
-			}
-#ifdef USE_PTHREADS_COUNT
-			pthread_mutex_unlock(&(tmpptr->lock));
-#endif
-		}
-
-		/* Update the neighborhood on SDL screen to show any changes. */
-#ifdef USE_SDL
-		((uint8_t *)screen->pixels)[x + (y * sdlPitch)] = getColor(pptr);
-		if (x) {
-			((uint8_t *)screen->pixels)[(x-1) + (y * sdlPitch)] = getColor(&pond[x-1][y]);
-			if (x < (POND_SIZE_X-1))
-				((uint8_t *)screen->pixels)[(x+1) + (y * sdlPitch)] = getColor(&pond[x+1][y]);
-			else ((uint8_t *)screen->pixels)[y * sdlPitch] = getColor(&pond[0][y]);
-		} else {
-			((uint8_t *)screen->pixels)[(POND_SIZE_X-1) + (y * sdlPitch)] = getColor(&pond[POND_SIZE_X-1][y]);
-			((uint8_t *)screen->pixels)[1 + (y * sdlPitch)] = getColor(&pond[1][y]);
-		}
-		if (y) {
-			((uint8_t *)screen->pixels)[x + ((y-1) * sdlPitch)] = getColor(&pond[x][y-1]);
-			if (y < (POND_SIZE_Y-1))
-				((uint8_t *)screen->pixels)[x + ((y+1) * sdlPitch)] = getColor(&pond[x][y+1]);
-			else ((uint8_t *)screen->pixels)[x] = getColor(&pond[x][0]);
-		} else {
-			((uint8_t *)screen->pixels)[x + ((POND_SIZE_Y-1) * sdlPitch)] = getColor(&pond[x][POND_SIZE_Y-1]);
-			((uint8_t *)screen->pixels)[x + sdlPitch] = getColor(&pond[x][1]);
-		
-#endif /* USE_SDL */
-	}
-
-	return (void *)0;
 }
 
+return (void *)0;
+}
+
 /**
- * Main method
- *
- * @param argc Number of args
- * @param argv Argument array
- */
+* Main method
+*
+* @param argc Number of args
+* @param argv Argument array
+*/
 int main(int argc, char **argv)
 {
-    int flags, opt;
-    char *curTime;
-    int iterCount;
-    int totTime;
-    POND_SIZE_X = 800;
-    POND_SIZE_Y = 600;
-    MUTATION_RATE = 5000;
-    INFLOW_FREQUENCY = 100;
-    INFLOW_RATE_BASE = 600;
-    INFLOW_RATE_VARIATION = 1000;
-    REPORT_FREQUENCY = 200000;
-    MAX_CLOCK =-1;
-    MAX_SECONDS=-1;
-    FAILED_KILL_PENALTY = 3;
-    POND_DEPTH = 1024;
-    flags = 0;
-
-    while ((opt = getopt(argc, argv, "x:y:m:f:v:b:p:c:k:d:ht:")) != -1) {
-        switch (opt) {
-            case 'x':
-                POND_SIZE_X = atoi(optarg);
-                break;
-            case 'y':
-                POND_SIZE_Y = atoi(optarg);
-                break;
-            case 'f':
-                INFLOW_FREQUENCY = atoi(optarg);
-                break;
-            case 'b':
-                INFLOW_RATE_BASE = atoi(optarg);
-                break;
-            case 'v':
-                INFLOW_RATE_VARIATION = atoi(optarg);
-                break;
-            case 'm':
-                MUTATION_RATE = atoi(optarg);
-                break;
-            case 'p':
-                if (strcmp(optarg,"LOW") == 0){
-                    REPORT_FREQUENCY = 10000000;
+int flags, opt;
+char *curTime;
+int iterCount;
+int totTime;
+POND_SIZE_X = 800;
+POND_SIZE_Y = 600;
+MUTATION_RATE = 5000;
+INFLOW_FREQUENCY = 100;
+INFLOW_RATE_BASE = 600;
+INFLOW_RATE_VARIATION = 1000;
+REPORT_FREQUENCY = 200000;
+MAX_CLOCK =-1;
+MAX_SECONDS=-1;
+FAILED_KILL_PENALTY = 3;
+POND_DEPTH = 1024;
+flags = 0;
+
+while ((opt = getopt(argc, argv, "x:y:m:f:v:b:p:c:k:d:ht:")) != -1) {
+    switch (opt) {
+        case 'x':
+            POND_SIZE_X = atoi(optarg);
+            break;
+        case 'y':
+            POND_SIZE_Y = atoi(optarg);
+            break;
+        case 'f':
+            INFLOW_FREQUENCY = atoi(optarg);
+            break;
+        case 'b':
+            INFLOW_RATE_BASE = atoi(optarg);
+            break;
+        case 'v':
+            INFLOW_RATE_VARIATION = atoi(optarg);
+            break;
+        case 'm':
+            MUTATION_RATE = atoi(optarg);
+            break;
+        case 'p':
+            if (strcmp(optarg,"LOW") == 0){
+                REPORT_FREQUENCY = 10000000;
+            }
+            else if (strcmp(optarg,"MED") == 0){
+                REPORT_FREQUENCY = 2000000;
+            }
+            else if (strcmp(optarg,"HIGH") == 0){
+                REPORT_FREQUENCY = 200000;
+            }
+            break;
+        case 'c':
+            MAX_CLOCK = atoi(optarg)*10000;
+            break;
+        case 'd':
+            if(atoi(optarg) % 16 == 0){
+                POND_DEPTH = atoi(optarg);
+            } else {
+                printf("POND_DEPTH must be a multiple of 16 (ex: 1024)\n");
+                exit(EXIT_FAILURE);
+            }
+            break;
+        case 'k':
+            FAILED_KILL_PENALTY = atoi(optarg);
+            break;
+        case 't':
+            curTime=strtok(optarg, ":");
+            iterCount=0;
+            totTime=0;
+            while (curTime!=NULL){
+            iterCount++;
+                if (iterCount==1){
+                    totTime=totTime+(atoi(curTime)*3600);
                 }
-                else if (strcmp(optarg,"MED") == 0){
-                    REPORT_FREQUENCY = 2000000;
+                else if (iterCount==2){
+                    totTime=totTime+(atoi(curTime)*60);
                 }
-                else if (strcmp(optarg,"HIGH") == 0){
-                    REPORT_FREQUENCY = 200000;
+                else{
+                    totTime=totTime+atoi(curTime);
+
                 }
-                break;
-            case 'c':
-                MAX_CLOCK = atoi(optarg)*10000;
-                break;
-            case 'd':
-                if(atoi(optarg) % 16 == 0){
-                    POND_DEPTH = atoi(optarg);
-                } else {
-                    printf("POND_DEPTH must be a multiple of 16 (ex: 1024)\n");
+                curTime=strtok(NULL, ":");
+            }
+            MAX_SECONDS=totTime;
+            break;
+
+        case 'h':
+            printf("List of acceptable flags/parameters :\n" 
+                    "-x : POND_SIZE_X -> integer value for the 'width' of the pond (default 800)\n"
+                    "-y : POND_SIZE_Y -> integer value for the 'height' of the pond (default 600)\n"
+                    "-f : INFLOW_FREQUENCY -> How frequently should random cells / energy be introduced? Too high = chaotic, "
+                    "too low = not enough energy (default = 100)\n"
+                    "-b : INFLOW_RATE_BASE -> Base amount of energy to introduce per INFLOW_FREQUENCY ticks (default = 600)\n"
+                    "-v : INFLOW_RATE_VARIATION -> (A random amount of energy between 0 and this is added to "
+                    "INFLOW_RATE_BASE when energy is introduced (default = 1000)\n"    
+                    "-m : MUTATION_RATE -> range is from 0 (none) to 0xffffffff (all mutations!) (default = 5000)\n"
+                    "-p : PRINT_FREQ LOW, MED, or HIGH -> How often information is printed to the terminal (default = HIGH)\n"
+                    "-c : MAX_CLOCK (is multiplied by 10000) -> How many cycle iterations the program runs for "
+                    "(default = -1 = forever) \n"
+                    "-t : MAX_SECONDS (00:00:00) -> How much time the program runs for"
+                    "-d : POND_DEPTH (must be multiple of 16) -> Depth of the pond in four-bit codons -- acts as the maximum "
+                    "genome size (default = 1024)\n"
+                    "-k : FAILED_KILL_PENALTY -> Determines how much energy is taken from cells when they fail to kill a "
+                    "viable cell neighbor. Higher numbers mean lower penalties (default = 3)\n"
+                    "-h : help menu -> Pulls up this menu :)\n");
                     exit(EXIT_FAILURE);
-                }
-                break;
-            case 'k':
-                FAILED_KILL_PENALTY = atoi(optarg);
-                break;
-            case 't':
-                curTime=strtok(optarg, ":");
-                iterCount=0;
-                totTime=0;
-                while (curTime!=NULL){
-                iterCount++;
-                    if (iterCount==1){
-                        totTime=totTime+(atoi(curTime)*3600);
-                    }
-                    else if (iterCount==2){
-                        totTime=totTime+(atoi(curTime)*60);
-                    }
-                    else{
-                        totTime=totTime+atoi(curTime);
-
-                    }
-                    curTime=strtok(NULL, ":");
-                }
-                MAX_SECONDS=totTime;
-                break;
-
-            case 'h':
-                printf("List of acceptable flags/parameters :\n" 
-                        "-x : POND_SIZE_X -> integer value for the 'width' of the pond (default 800)\n"
-                        "-y : POND_SIZE_Y -> integer value for the 'height' of the pond (default 600)\n"
-                        "-f : INFLOW_FREQUENCY -> How frequently should random cells / energy be introduced? Too high = chaotic, "
-                        "too low = not enough energy (default = 100)\n"
-                        "-b : INFLOW_RATE_BASE -> Base amount of energy to introduce per INFLOW_FREQUENCY ticks (default = 600)\n"
-                        "-v : INFLOW_RATE_VARIATION -> (A random amount of energy between 0 and this is added to "
-                        "INFLOW_RATE_BASE when energy is introduced (default = 1000)\n"    
-                        "-m : MUTATION_RATE -> range is from 0 (none) to 0xffffffff (all mutations!) (default = 5000)\n"
-                        "-p : PRINT_FREQ LOW, MED, or HIGH -> How often information is printed to the terminal (default = HIGH)\n"
-                        "-c : MAX_CLOCK (is multiplied by 10000) -> How many cycle iterations the program runs for "
-                        "(default = -1 = forever) \n"
-                        "-t : MAX_SECONDS (00:00:00) -> How much time the program runs for"
-                        "-d : POND_DEPTH (must be multiple of 16) -> Depth of the pond in four-bit codons -- acts as the maximum "
-                        "genome size (default = 1024)\n"
-                        "-k : FAILED_KILL_PENALTY -> Determines how much energy is taken from cells when they fail to kill a "
-                        "viable cell neighbor. Higher numbers mean lower penalties (default = 3)\n"
-                        "-h : help menu -> Pulls up this menu :)\n");
-                        exit(EXIT_FAILURE);
-            default:
-                printf("Usage: %s [-h help menu] [-x POND_SIZE_X] [-y POND_SIZE_Y] [-f INFLOW_FREQUENCY] [-b INFLOW_RATE_BASE] [-v INFLOW_RATE_VARIATION] [-m MUTATION_RATE] [-p PRINT_FREQ <LOW/MED/HIGH>] [-c MAX_CLOCK (is multiplied by 10000)] [-d POND_DEPTH (must be multiple of 16)] [-k FAILED_KILL_PENALTY]\n", argv[0]);
+        default:
+            printf("Usage: %s [-h help menu] [-x POND_SIZE_X] [-y POND_SIZE_Y] [-f INFLOW_FREQUENCY] [-b INFLOW_RATE_BASE] [-v INFLOW_RATE_VARIATION] [-m MUTATION_RATE] [-p PRINT_FREQ <LOW/MED/HIGH>] [-c MAX_CLOCK (is multiplied by 10000)] [-d POND_DEPTH (must be multiple of 16)] [-k FAILED_KILL_PENALTY]\n", argv[0]);
                 exit(EXIT_FAILURE);
         }
     }
