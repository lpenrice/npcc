/* *********************************************************************** */
/*                                                                         */
/* Nanopond version 2.0 -- A teeny tiny artificial life virtual machine    */
/* Copyright (C) Adam Ierymenko                                            */
/* MIT license -- see LICENSE.txt                                          */
/*                                                                         */
/* *********************************************************************** */

/*
 * Changelog:
 *
 * 1.0 - Initial release
 * 1.1 - Made empty cells get initialized with 0xffff... instead of zeros
 *       when the simulation starts. This makes things more consistent with
 *       the way the output buf is treated for self-replication, though
 *       the initial state rapidly becomes irrelevant as the simulation
 *       gets going.  Also made one or two very minor performance fixes.
 * 1.2 - Added statistics for execution frequency and metabolism, and made
 *       the visualization use 16bpp color.
 * 1.3 - Added a few other statistics.
 * 1.4 - Replaced SET with KILL and changed EAT to SHARE. The SHARE idea
 *       was contributed by Christoph Groth (http://www.falma.de/). KILL
 *       is a variation on the original EAT that is easier for cells to
 *       make use of.
 * 1.5 - Made some other instruction changes such as XCHG and added a
 *       penalty for failed KILL attempts. Also made access permissions
 *       stochastic.
 * 1.6 - Made cells all start facing in direction 0. This removes a bit
 *       of artificiality and requires cells to evolve the ability to
 *       turn in various directions in order to reproduce in anything but
 *       a straight line. It also makes pretty graphics.
 * 1.7 - Added more statistics, such as original lineage, and made the
 *       genome dump files CSV files as well.
 * 1.8 - Fixed LOOP/REP bug reported by user Sotek.  Thanks!  Also
 *       reduced the default mutation rate a bit.
 * 1.9 - Added a bunch of changes suggested by Christoph Groth: a better
 *       coloring algorithm, right click to switch coloring schemes (two
 *       are currently supported), and a few speed optimizations. Also
 *       changed visualization so that cells with generations less than 2
 *       are no longer shown.
 * 2.0 - Ported to SDL2 by Charles Huber, and added simple pthread based
 *       threading to make it take advantage of modern machines.
 */

/*
 * Nanopond is just what it says: a very very small and simple artificial
 * life virtual machine.
 *
 * It is a "small evolving program" based artificial life system of the same
 * general class as Tierra, Avida, and Archis.  It is written in very tight
 * and efficient C code to make it as fast as possible, and is so small that
 * it consists of only one .c file.
 *
 * How Nanopond works:
 *
 * The Nanopond world is called a "pond."  It is an NxN two dimensional
 * array of Cell structures, and it wraps at the edges (it's toroidal).
 * Each Cell structure consists of a few attributes that are there for
 * statistics purposes, an energy level, and an array of POND_DEPTH
 * four-bit values.  (The four-bit values are actually stored in an array
 * of machine-size words.)  The array in each cell contains the genome
 * associated with that cell, and POND_DEPTH is therefore the maximum
 * allowable size for a cell genome.
 *
 * The first four bit value in the genome is called the "logo." What that is
 * for will be explained later. The remaining four bit values each code for
 * one of 16 instructions. Instruction zero (0x0) is NOP (no operation) and
 * instruction 15 (0xf) is STOP (stop cell execution). Read the code to see
 * what the others are. The instructions are exceptionless and lack fragile
 * operands. This means that *any* arbitrary sequence of instructions will
 * always run and will always do *something*. This is called an evolvable
 * instruction set, because programs coded in an instruction set with these
 * basic characteristics can mutate. The instruction set is also
 * Turing-complete, which means that it can theoretically do anything any
 * computer can do. If you're curious, the instruciton set is based on this:
 * http://www.muppetlabs.com/~breadbox/bf/
 *
 * At the center of Nanopond is a core loop. Each time this loop executes,
 * a cycle counter is incremented and one or more things happen:
 *
 * - Every REPORT_FREQUENCY cycle ticks a line of comma seperated output
 *   is printed to STDOUT with some statistics about what's going on.
 * - Every INFLOW_FREQUENCY cycle ticks a random x,y location is picked,
 *   energy is added (see INFLOW_RATE_MEAN and INFLOW_RATE_DEVIATION)
 *   and it's genome is filled with completely random bits.  Statistics
 *   are also reset to generation==0 and parentID==0 and a new cell ID
 *   is assigned.
 * - Every tick a random x,y location is picked and the genome inside is
 *   executed until a STOP instruction is encountered or the cell's
 *   energy counter reaches zero. (Each instruction costs one unit energy.)
 *
 * The cell virtual machine is an extremely simple register machine with
 * a single four bit register, one memory pointer, one spare memory pointer
 * that can be exchanged with the main one, and an output buffer. When
 * cell execution starts, this output buffer is filled with all binary 1's
 * (0xffff....). When cell execution is finished, if the first byte of
 * this buffer is *not* 0xff, then the VM says "hey, it must have some
 * data!". This data is a candidate offspring; to reproduce cells must
 * copy their genome data into the output buffer.
 *
 * When the VM sees data in the output buffer, it looks at the cell
 * adjacent to the cell that just executed and checks whether or not
 * the cell has permission (see below) to modify it. If so, then the
 * contents of the output buffer replace the genome data in the
 * adjacent cell. Statistics are also updated: parentID is set to the
 * ID of the cell that generated the output and generation is set to
 * one plus the generation of the parent.
 *
 * A cell is permitted to access a neighboring cell if:
 *    - That cell's energy is zero
 *    - That cell's parentID is zero
 *    - That cell's logo (remember?) matches the trying cell's "guess"
 *
 * Since randomly introduced cells have a parentID of zero, this allows
 * real living cells to always replace them or eat them.
 *
 * The "guess" is merely the value of the register at the time that the
 * access attempt occurs.
 *
 * Permissions determine whether or not an offspring can take the place
 * of the contents of a cell and also whether or not the cell is allowed
 * to EAT (an instruction) the energy in it's neighbor.
 *
 * If you haven't realized it yet, this is why the final permission
 * criteria is comparison against what is called a "guess." In conjunction
 * with the ability to "eat" neighbors' energy, guess what this permits?
 *
 * Since this is an evolving system, there have to be mutations. The
 * MUTATION_RATE sets their probability. Mutations are random variations
 * with a frequency defined by the mutation rate to the state of the
 * virtual machine while cell genomes are executing. Since cells have
 * to actually make copies of themselves to replicate, this means that
 * these copies can vary if mutations have occurred to the state of the
 * VM while copying was in progress.
 *
 * What results from this simple set of rules is an evolutionary game of
 * "corewar." In the beginning, the process of randomly generating cells
 * will cause self-replicating viable cells to spontaneously emerge. This
 * is something I call "random genesis," and happens when some of the
 * random gak turns out to be a program able to copy itself. After this,
 * evolution by natural selection takes over. Since natural selection is
 * most certainly *not* random, things will start to get more and more
 * ordered and complex (in the functional sense). There are two commodities
 * that are scarce in the pond: space in the NxN grid and energy. Evolving
 * cells compete for access to both.
 *
 * If you want more implementation details such as the actual instruction
 * set, read the source. It's well commented and is not that hard to
 * read. Most of it's complexity comes from the fact that four-bit values
 * are packed into machine size words by bit shifting. Once you get that,
 * the rest is pretty simple.
 *
 * Nanopond, for it's simplicity, manifests some really interesting
 * evolutionary dynamics. While I haven't run the kind of multiple-
 * month-long experiment necessary to really see this (I might!), it
 * would appear that evolution in the pond doesn't get "stuck" on just
 * one or a few forms the way some other simulators are apt to do.
 * I think simplicity is partly reponsible for this along with what
 * biologists call embeddedness, which means that the cells are a part
 * of their own world.
 *
 * Run it for a while... the results can be... interesting!
 *
 * Running Nanopond:
 *
 * Nanopond can use SDL (Simple Directmedia Layer) for screen output. If
 * you don't have SDL, comment out USE_SDL below and you'll just see text
 * statistics and get genome data dumps. (Turning off SDL will also speed
 * things up slightly.)
 *
 * After looking over the tunable parameters below, compile Nanopond and
 * run it. Here are some example compilation commands from Linux:
 *
 * For Pentiums:
 *  gcc -O6 -march=pentium -funroll-loops -fomit-frame-pointer -s
 *   -o nanopond nanopond.c -lSDL
 *
 * For Athlons with gcc 4.0+:
 *  gcc -O6 -msse -mmmx -march=athlon -mtune=athlon -ftree-vectorize
 *   -funroll-loops -fomit-frame-pointer -o nanopond nanopond.c -lSDL
 *
 * The second line is for gcc 4.0 or newer and makes use of GCC's new
 * tree vectorizing feature. This will speed things up a bit by
 * compiling a few of the loops into MMX/SSE instructions.
 *
 * This should also work on other Posix-compliant OSes with relatively
 * new C compilers. (Really old C compilers will probably not work.)
 * On other platforms, you're on your own! On Windows, you will probably
 * need to find and download SDL if you want pretty graphics and you
 * will need a compiler. MinGW and Borland's BCC32 are both free. I
 * would actually expect those to work better than Microsoft's compilers,
 * since MS tends to ignore C/C++ standards. If stdint.h isn't around,
 * you can fudge it like this:
 *
 * #define uintptr_t unsigned long (or whatever your machine size word is)
 * #define uint8_t unsigned char
 * #define uint16_t unsigned short
 * #define uint64_t unsigned long long (or whatever is your 64-bit int)
 *
 * When Nanopond runs, comma-seperated stats (see doReport() for
 * the columns) are output to stdout and various messages are output
 * to stderr. For example, you might do:
 *
 * ./nanopond >>stats.csv 2>messages.txt &
 *
 * To get both in seperate files.
 *
 * Have fun!
 */
#include <stdint.h>
#include <stdio.h>
#include <stdlib.h>
#include <string.h>
#include <time.h>
#include <unistd.h>

#ifdef USE_PTHREADS_COUNT
#include <pthread.h>
#endif

#ifdef USE_SDL
#ifdef _MSC_VER
#include <SDL.h>
#else
#include <SDL2/SDL.h>
#endif /* _MSC_VER */
#endif /* USE_SDL */
/* ----------------------------------------------------------------------- */
/* Tunable parameters                                                      */


/* Frequency of comprehensive reports-- lower values will provide more
 * info while slowing down the simulation. Higher values will give less
 * frequent updates. */
/* This is also the frequency of screen refreshes if SDL is enabled. */
uintptr_t REPORT_FREQUENCY; //200000

/* Mutation rate -- range is from 0 (none) to 0xffffffff (all mutations!) */
/* To get it from a float probability from 0.0 to 1.0, multiply it by
 * 4294967295 (0xffffffff) and round. */
// #define MUTATION_RATE 5000
uintptr_t MUTATION_RATE;
/* How frequently should random cells / energy be introduced?
 * Making this too high makes things very chaotic. Making it too low
 * might not introduce enough energy. */
//#define INFLOW_FREQUENCY 100
uintptr_t INFLOW_FREQUENCY;
/* Base amount of energy to introduce per INFLOW_FREQUENCY ticks */
//#define INFLOW_RATE_BASE 600
uintptr_t INFLOW_RATE_BASE;
/* A random amount of energy between 0 and this is added to
 * INFLOW_RATE_BASE when energy is introduced. Comment this out for
 * no variation in inflow rate. */
//#define INFLOW_RATE_VARIATION 1000
uintptr_t INFLOW_RATE_VARIATION;
/* Size of pond in X and Y dimensions. */
// #define POND_SIZE_X 800
// #define POND_SIZE_Y 600
uintptr_t POND_SIZE_Y;
uintptr_t POND_SIZE_X;
uintptr_t MAX_CLOCK; 
uintptr_t MAX_SECONDS;
/* Depth of pond in four-bit codons -- this is the maximum
 * genome size. This *must* be a multiple of 16! */
//#define POND_DEPTH 1024
uintptr_t POND_DEPTH;
/* This is the divisor that determines how much energy is taken
 * from cells when they try to KILL a viable cell neighbor and
 * fail. Higher numbers mean lower penalties. */
uintptr_t FAILED_KILL_PENALTY;
volatile uint64_t prngState[2];
static inline uintptr_t getRandom()
{
	// https://en.wikipedia.org/wiki/Xorshift#xorshift.2B
	uint64_t x = prngState[0];
	const uint64_t y = prngState[1];
	prngState[0] = y;
	x ^= x << 23;
	const uint64_t z = x ^ y ^ (x >> 17) ^ (y >> 26);
	prngState[1] = z;
	return (uintptr_t)(z + y);
}

/* Pond depth in machine-size words.  This is calculated from
 * POND_DEPTH and the size of the machine word. (The multiplication
 * by two is due to the fact that there are two four-bit values in
 * each eight-bit byte.) */
// #define POND_DEPTH_SYSWORDS (POND_DEPTH / (sizeof(uintptr_t) * 2))
uintptr_t POND_DEPTH_SYSWORDS;
/* Number of bits in a machine-size word */
#define SYSWORD_BITS (sizeof(uintptr_t) * 8)

/* Constants representing neighbors in the 2D grid. */
#define N_LEFT 0
#define N_RIGHT 1
#define N_UP 2
#define N_DOWN 3

/* Word and bit at which to start execution */
/* This is after the "logo" */
#define EXEC_START_WORD 0
#define EXEC_START_BIT 4

/* Number of bits set in binary numbers 0000 through 1111 */
static const uintptr_t BITS_IN_FOURBIT_WORD[16] = { 0,1,1,2,1,2,2,3,1,2,2,3,2,3,3,4 };


/**
 * Structure for a cell in the pond
 */
struct Cell
{
	/* Globally unique cell ID */
	uint64_t ID;

	/* ID of the cell's parent */
	uint64_t parentID;

	/* Counter for original lineages -- equal to the cell ID of
	 * the first cell in the line. */
	uint64_t lineage;

	/* Generations start at 0 and are incremented from there. */
	uintptr_t generation;
	/* Energy level of this cell */
	uintptr_t energy;

	/* Memory space for cell genome (genome is stored as four
	 * bit instructions packed into machine size words) */
	uintptr_t* genome;

#ifdef USE_PTHREADS_COUNT
	pthread_mutex_t lock;
#endif
};

/* The pond is a 2D array of cells */
/*static struct Cell pond[POND_SIZE_X][POND_SIZE_Y] = 
 * malloc((POND_SIZE_X*POND_SIZE_Y)* sizeof(struct Cell)); */
static struct Cell** pond; /*= ((struct Cell**)calloc(POND_SIZE_X, sizeof(struct Cell*)));

for(int i = 0; i < POND_SIZE_X; i++){
    pond[i] = (struct Cell*)calloc(POND_SIZE_Y, sizeof(struct Cell));
}*/
/* This is used to generate unique cell IDs */
static volatile uint64_t cellIdCounter = 0;

/* Currently selected color scheme */

#ifdef USE_SDL
static SDL_Window *window;
enum { KINSHIP,LINEAGE,MAX_COLOR_SCHEME } colorScheme = KINSHIP;
static const char *colorSchemeName[2] = { "KINSHIP", "LINEAGE" };
static SDL_Surface *winsurf;
static SDL_Surface *screen;
#endif

volatile struct {
	/* Counts for the number of times each instruction was
	 * executed since the last report. */
	double instructionExecutions[16];
	
	/* Number of cells executed since last report */
	double cellExecutions;
	
	/* Number of viable cells replaced by other cells' offspring */
	uintptr_t viableCellsReplaced;
	
	/* Number of viable cells KILLed */
	uintptr_t viableCellsKilled;
	
	/* Number of successful SHARE operations */
	uintptr_t viableCellShares;
} statCounters;

static void doReport(const uint64_t cycle)
{
	static uint64_t lastTotalViableReplicators = 0;
	
	uintptr_t x,y;
	
	uint64_t totalActiveCells = 0;
	uint64_t totalEnergy = 0;
	uint64_t totalViableReplicators = 0;
	uintptr_t maxGeneration = 0;
	
	for(x=0;x<POND_SIZE_X;++x) {
		for(y=0;y<POND_SIZE_Y;++y) {
			struct Cell *const c = &pond[x][y];
			if (c->energy) {
				++totalActiveCells;
				totalEnergy += (uint64_t)c->energy;
				if (c->generation > 2)
					++totalViableReplicators;
				if (c->generation > maxGeneration)
					maxGeneration = c->generation;
			}
		}
	}
	
	/* Look here to get the columns in the CSV output */
	
	/* The first five are here and are self-explanatory */
<<<<<<< HEAD
	printf("%lu,%lu,%lu,%lu,%lu,%lu,%lu,%lu",
		(uint64_t)clock,
		(uint64_t)totalEnergy,
		(uint64_t)totalActiveCells,
		(uint64_t)totalViableReplicators,
		(uint64_t)maxGeneration,
		(uint64_t)statCounters.viableCellsReplaced,
		(uint64_t)statCounters.viableCellsKilled,
		(uint64_t)statCounters.viableCellShares
		);
	
	/* The next 16 are the average frequencies of execution for each
	 * instruction per cell execution. */
	double totalMetabolism = 0.0;
	for(x=0;x<16;++x) {
		totalMetabolism += statCounters.instructionExecutions[x];
		printf(",%.4f",(statCounters.cellExecutions > 0.0) ? (statCounters.instructionExecutions[x] / statCounters.cellExecutions) : 0.0);
	}
	
	/* The last column is the average metabolism per cell execution */
	printf(",%.4f\n",(statCounters.cellExecutions > 0.0) ? (totalMetabolism / statCounters.cellExecutions) : 0.0);
	fflush(stdout);
	
	if ((lastTotalViableReplicators > 0)&&(totalViableReplicators == 0))
		fprintf(stderr,"[EVENT] Viable replicators have gone extinct. Please reserve a moment of silence.\n");
	else if ((lastTotalViableReplicators == 0)&&(totalViableReplicators > 0))
		fprintf(stderr,"[EVENT] Viable replicators have appeared!\n");
	
	lastTotalViableReplicators = totalViableReplicators;
	
	/* Reset per-report stat counters */
	for(x=0;x<sizeof(statCounters);++x)
		((uint8_t *)&statCounters)[x] = (uint8_t)0;
}

/**
 * Dumps the genome of a cell to a file.
 *
 * @param file Destination
 * @param cell Source
 */
=======

printf("%lu,%lu,%lu,%lu,%lu,%lu,%lu,%lu",
    (uint64_t)cycle,
    (uint64_t)totalEnergy,
    (uint64_t)totalActiveCells,
    (uint64_t)totalViableReplicators,
    (uint64_t)maxGeneration,
    (uint64_t)statCounters.viableCellsReplaced,
    (uint64_t)statCounters.viableCellsKilled,
    (uint64_t)statCounters.viableCellShares
    );

/* The next 16 are the average frequencies of execution for each
 * instruction per cell execution. */
double totalMetabolism = 0.0;
for(x=0;x<16;++x) {
    totalMetabolism += statCounters.instructionExecutions[x];
    printf(",%.4f",(statCounters.cellExecutions > 0.0) ? (statCounters.instructionExecutions[x] / statCounters.cellExecutions) : 0.0);
}

/* The last column is the average metabolism per cell execution */
printf(",%.4f\n",(statCounters.cellExecutions > 0.0) ? (totalMetabolism / statCounters.cellExecutions) : 0.0);
fflush(stdout);

if ((lastTotalViableReplicators > 0)&&(totalViableReplicators == 0))
    fprintf(stderr,"[EVENT] Viable replicators have gone extinct. Please reserve a moment of silence.\n");
else if ((lastTotalViableReplicators == 0)&&(totalViableReplicators > 0))
    fprintf(stderr,"[EVENT] Viable replicators have appeared!\n");

lastTotalViableReplicators = totalViableReplicators;

/* Reset per-report stat counters */
for(x=0;x<sizeof(statCounters);++x)
    ((uint8_t *)&statCounters)[x] = (uint8_t)0;
}

/**
* Dumps the genome of a cell to a file.
*
* @param file Destination
* @param cell Source
*/
>>>>>>> 270b6b6d
#ifdef USE_SDL
static void dumpCell(FILE *file, struct Cell *cell)
{
uintptr_t wordPtr,shiftPtr,inst,stopCount,i;

if (cell->energy&&(cell->generation > 2)) {
    wordPtr = 0;
    shiftPtr = 0;
    stopCount = 0;
    for(i=0;i<POND_DEPTH;++i) {
        inst = (cell->genome[wordPtr] >> shiftPtr) & 0xf;
        /* Four STOP instructions in a row is considered the end.
         * The probability of this being wrong is *very* small, and
         * could only occur if you had four STOPs in a row inside
         * a LOOP/REP pair that's always false. In any case, this
         * would always result in our *underestimating* the size of
         * the genome and would never result in an overestimation. */
        fprintf(file,"%x",(unsigned int)inst);
        if (inst == 0xf) { /* STOP */
            if (++stopCount >= 4)
                break;
        } else stopCount = 0;
        if ((shiftPtr += 4) >= SYSWORD_BITS) {
            if (++wordPtr >= POND_DEPTH_SYSWORDS) {
                wordPtr = EXEC_START_WORD;
                shiftPtr = EXEC_START_BIT;
            } else shiftPtr = 0;
        }
    }
}
<<<<<<< HEAD
=======
fprintf(file,"\n");
}
>>>>>>> 270b6b6d
#endif
static inline struct Cell *getNeighbor(const uintptr_t x,const uintptr_t y,const uintptr_t dir)
{
/* Space is toroidal; it wraps at edges */
switch(dir) {
    case N_LEFT:
        return (x) ? &pond[x-1][y] : &pond[POND_SIZE_X-1][y];
    case N_RIGHT:
        return (x < (POND_SIZE_X-1)) ? &pond[x+1][y] : &pond[0][y];
    case N_UP:
        return (y) ? &pond[x][y-1] : &pond[x][POND_SIZE_Y-1];
    case N_DOWN:
        return (y < (POND_SIZE_Y-1)) ? &pond[x][y+1] : &pond[x][0];
}
return &pond[x][y]; /* This should never be reached */
}

static inline int accessAllowed(struct Cell *const c2,const uintptr_t c1guess,int sense)
{
/* Access permission is more probable if they are more similar in sense 0,
 * and more probable if they are different in sense 1. Sense 0 is used for
 * "negative" interactions and sense 1 for "positive" ones. */
return sense ? (((getRandom() & 0xf) >= BITS_IN_FOURBIT_WORD[(c2->genome[0] & 0xf) ^ (c1guess & 0xf)])||(!c2->parentID)) : (((getRandom() & 0xf) <= BITS_IN_FOURBIT_WORD[(c2->genome[0] & 0xf) ^ (c1guess & 0xf)])||(!c2->parentID));
}
#ifdef USE_SDL
static inline uint8_t getColor(struct Cell *c)
{
uintptr_t i,j,word,sum,opcode,skipnext;

if (c->energy) {
    switch(colorScheme) {
        case KINSHIP:
            /*
             * Kinship color scheme by Christoph Groth
             *
             * For cells of generation > 1, saturation and value are set to maximum.
             * Hue is a hash-value with the property that related genomes will have
             * similar hue (but of course, as this is a hash function, totally
             * different genomes can also have a similar or even the same hue).
             * Therefore the difference in hue should to some extent reflect the grade
             * of "kinship" of two cells.
             */
            if (c->generation > 1) {
                sum = 0;
                skipnext = 0;
                for(i=0;i<POND_DEPTH_SYSWORDS&&(c->genome[i] != ~((uintptr_t)0));++i) {
                    word = c->genome[i];
                    for(j=0;j<SYSWORD_BITS/4;++j,word >>= 4) {
                        /* We ignore 0xf's here, because otherwise very similar genomes
                         * might get quite different hash values in the case when one of
                         * the genomes is slightly longer and uses one more maschine
                         * word. */
                        opcode = word & 0xf;
                        if (skipnext)
                            skipnext = 0;
                        else {
                            if (opcode != 0xf)
                                sum += opcode;
                            if (opcode == 0xc) /* 0xc == XCHG */
                                skipnext = 1; /* Skip "operand" after XCHG */
                        }
                    }
                }
                /* For the hash-value use a wrapped around sum of the sum of all
                 * commands and the length of the genome. */
                return (uint8_t)((sum % 192) + 64);
            }
            return 0;
        case LINEAGE:
            /*
             * Cells with generation > 1 are color-coded by lineage.
             */
            return (c->generation > 1) ? (((uint8_t)c->lineage) | (uint8_t)1) : 0;
        case MAX_COLOR_SCHEME:
            /* ... never used... to make compiler shut up. */
            break;
    }
}
return 0; /* Cells with no energy are black */
}
#endif

volatile int exitNow = 0;

static void *run(void *targ)
{
const uintptr_t threadNo = (uintptr_t)targ;
uintptr_t x,y,i;
uintptr_t cycle = 0;
clock_t start, end;
start=clock();
/* Buffer used for execution output of candidate offspring */
uintptr_t outputBuf[POND_DEPTH_SYSWORDS];

/* Miscellaneous variables used in the loop */
uintptr_t currentWord,wordPtr,shiftPtr,inst,tmp;
struct Cell *pptr,*tmpptr;

/* Virtual machine memory pointer register (which
 * exists in two parts... read the code below...) */
uintptr_t ptr_wordPtr;
uintptr_t ptr_shiftPtr;

/* The main "register" */
uintptr_t reg;

/* Which way is the cell facing? */
uintptr_t facing;

/* Virtual machine loop/rep stack */
uintptr_t loopStack_wordPtr[POND_DEPTH];
uintptr_t loopStack_shiftPtr[POND_DEPTH];
uintptr_t loopStackPtr;

/* If this is nonzero, we're skipping to matching REP */
/* It is incremented to track the depth of a nested set
 * of LOOP/REP pairs in false state. */
uintptr_t falseLoopDepth;

#ifdef USE_SDL
SDL_Event sdlEvent;
const uintptr_t sdlPitch = screen->pitch;
#endif

/* If this is nonzero, cell execution stops. This allows us
 * to avoid the ugly use of a goto to exit the loop. :) */
int stop;

/* Main loop */

while (!exitNow) {
    /* Increment cycle and run reports periodically */
    /* Clock is incremented at the start, so it starts at 1 */
    ++cycle;
    if ((threadNo == 0)&&(!(cycle % REPORT_FREQUENCY))) {
        doReport(cycle);
        /* SDL display is also refreshed every REPORT_FREQUENCY */
#ifdef USE_SDL
        while (SDL_PollEvent(&sdlEvent)) {
            if (sdlEvent.type == SDL_QUIT) {
                fprintf(stderr,"[QUIT] Quit signal received!\n");
                exitNow = 1;
            } else if (sdlEvent.type == SDL_MOUSEBUTTONDOWN) {
                switch (sdlEvent.button.button) {
                    case SDL_BUTTON_LEFT:
                        fprintf(stderr,"[INTERFACE] Genome of cell at (%d, %d):\n",sdlEvent.button.x, sdlEvent.button.y);
                        dumpCell(stderr, &pond[sdlEvent.button.x][sdlEvent.button.y]);
                        break;
                    case SDL_BUTTON_RIGHT:
                        colorScheme = (colorScheme + 1) % MAX_COLOR_SCHEME;
                        fprintf(stderr,"[INTERFACE] Switching to color scheme \"%s\".\n",colorSchemeName[colorScheme]);
                        for (y=0;y<POND_SIZE_Y;++y) {
                            for (x=0;x<POND_SIZE_X;++x)
                                ((uint8_t *)screen->pixels)[x + (y * sdlPitch)] = getColor(&pond[x][y]);
                        }
                        break;
                }
            }
        }
        SDL_BlitSurface(screen, NULL, winsurf, NULL);
        SDL_UpdateWindowSurface(window);
#endif /* USE_SDL */
        end=clock();
        if((cycle >= MAX_CLOCK) || ((( (uintptr_t)( (end-start)/CLOCKS_PER_SEC) ) >= MAX_SECONDS) && ((int)MAX_SECONDS!=-1))) {
            exitNow = 1;
        }
    }

    /* Introduce a random cell somewhere with a given energy level */
    /* This is called seeding, and introduces both energy and
     * entropy into the substrate. This happens every INFLOW_FREQUENCY
     * cycle ticks. */
    if (!(cycle % INFLOW_FREQUENCY)) {
        x = getRandom() % POND_SIZE_X;
        y = getRandom() % POND_SIZE_Y;
        pptr = &pond[x][y];

#ifdef USE_PTHREADS_COUNT
        pthread_mutex_lock(&(pptr->lock));
#endif

        pptr->ID = cellIdCounter;
        pptr->parentID = 0;
        pptr->lineage = cellIdCounter;
        pptr->generation = 0;
#ifdef INFLOW_RATE_VARIATION
        pptr->energy += INFLOW_RATE_BASE + (getRandom() % INFLOW_RATE_VARIATION);
#else
        pptr->energy += INFLOW_RATE_BASE;
#endif /* INFLOW_RATE_VARIATION */
        for(i=0;i<POND_DEPTH_SYSWORDS;++i) 
            pptr->genome[i] = getRandom();
        ++cellIdCounter;
    
        /* Update the random cell on SDL screen if viz is enabled */
#ifdef USE_SDL
        ((uint8_t *)screen->pixels)[x + (y * sdlPitch)] = getColor(pptr);
#endif /* USE_SDL */

#ifdef USE_PTHREADS_COUNT
        pthread_mutex_unlock(&(pptr->lock));
#endif
    }

    /* Pick a random cell to execute */
    i = getRandom();
    x = i % POND_SIZE_X;
    y = ((i / POND_SIZE_X) >> 1) % POND_SIZE_Y;
    pptr = &pond[x][y];

    /* Reset the state of the VM prior to execution */
    for(i=0;i<POND_DEPTH_SYSWORDS;++i)
        outputBuf[i] = ~((uintptr_t)0); /* ~0 == 0xfffff... */
    ptr_wordPtr = 0;
    ptr_shiftPtr = 0;
    reg = 0;
    loopStackPtr = 0;
    wordPtr = EXEC_START_WORD;
    shiftPtr = EXEC_START_BIT;
    facing = 0;
    falseLoopDepth = 0;
    stop = 0;

    /* We use a currentWord buffer to hold the word we're
     * currently working on.  This speeds things up a bit
     * since it eliminates a pointer dereference in the
     * inner loop. We have to be careful to refresh this
     * whenever it might have changed... take a look at
     * the code. :) */
    currentWord = pptr->genome[0];

    /* Keep track of how many cells have been executed */
    statCounters.cellExecutions += 1.0;

    /* Core execution loop */
    while ((pptr->energy)&&(!stop)) {
        /* Get the next instruction */
        inst = (currentWord >> shiftPtr) & 0xf;

        /* Randomly frob either the instruction or the register with a
         * probability defined by MUTATION_RATE. This introduces variation,
         * and since the variation is introduced into the state of the VM
         * it can have all manner of different effects on the end result of
         * replication: insertions, deletions, duplications of entire
         * ranges of the genome, etc. */
        if ((getRandom() & 0xffffffff) < MUTATION_RATE) {
            tmp = getRandom(); /* Call getRandom() only once for speed */
            if (tmp & 0x80) /* Check for the 8th bit to get random boolean */
                inst = tmp & 0xf; /* Only the first four bits are used here */
            else reg = tmp & 0xf;
        }

        /* Each instruction processed costs one unit of energy */
        --pptr->energy;

        /* Execute the instruction */
        if (falseLoopDepth) {
            /* Skip forward to matching REP if we're in a false loop. */
            if (inst == 0x9) /* Increment false LOOP depth */
                ++falseLoopDepth;
            else if (inst == 0xa) /* Decrement on REP */
                --falseLoopDepth;
        } else {
            /* If we're not in a false LOOP/REP, execute normally */
            
            /* Keep track of execution frequencies for each instruction */
            statCounters.instructionExecutions[inst] += 1.0;
            
            switch(inst) {
                case 0x0: /* ZERO: Zero VM state registers */
                    reg = 0;
                    ptr_wordPtr = 0;
                    ptr_shiftPtr = 0;
                    facing = 0;
                    break;
                case 0x1: /* FWD: Increment the pointer (wrap at end) */
                    if ((ptr_shiftPtr += 4) >= SYSWORD_BITS) {
                        if (++ptr_wordPtr >= POND_DEPTH_SYSWORDS)
                            ptr_wordPtr = 0;
                        ptr_shiftPtr = 0;
                    }
                    break;
                case 0x2: /* BACK: Decrement the pointer (wrap at beginning) */
                    if (ptr_shiftPtr)
                        ptr_shiftPtr -= 4;
                    else {
                        if (ptr_wordPtr)
                            --ptr_wordPtr;
                        else ptr_wordPtr = POND_DEPTH_SYSWORDS - 1;
                        ptr_shiftPtr = SYSWORD_BITS - 4;
                    }
                    break;
                case 0x3: /* INC: Increment the register */
                    reg = (reg + 1) & 0xf;
                    break;
                case 0x4: /* DEC: Decrement the register */
                    reg = (reg - 1) & 0xf;
                    break;
                case 0x5: /* READG: Read into the register from genome */
                    reg = (pptr->genome[ptr_wordPtr] >> ptr_shiftPtr) & 0xf;
                    break;
                case 0x6: /* WRITEG: Write out from the register to genome */
                    pptr->genome[ptr_wordPtr] &= ~(((uintptr_t)0xf) << ptr_shiftPtr);
                    pptr->genome[ptr_wordPtr] |= reg << ptr_shiftPtr;
                    currentWord = pptr->genome[wordPtr]; /* Must refresh in case this changed! */
                    break;
                case 0x7: /* READB: Read into the register from buffer */
                    reg = (outputBuf[ptr_wordPtr] >> ptr_shiftPtr) & 0xf;
                    break;
                case 0x8: /* WRITEB: Write out from the register to buffer */
                    outputBuf[ptr_wordPtr] &= ~(((uintptr_t)0xf) << ptr_shiftPtr);
                    outputBuf[ptr_wordPtr] |= reg << ptr_shiftPtr;
                    break;
                case 0x9: /* LOOP: Jump forward to matching REP if register is zero */
                    if (reg) {
                        if (loopStackPtr >= POND_DEPTH)
                            stop = 1; /* Stack overflow ends execution */
                        else {
                            loopStack_wordPtr[loopStackPtr] = wordPtr;
                            loopStack_shiftPtr[loopStackPtr] = shiftPtr;
                            ++loopStackPtr;
                        }
                    } else falseLoopDepth = 1;
                    break;
                case 0xa: /* REP: Jump back to matching LOOP if register is nonzero */
                    if (loopStackPtr) {
                        --loopStackPtr;
                        if (reg) {
                            wordPtr = loopStack_wordPtr[loopStackPtr];
                            shiftPtr = loopStack_shiftPtr[loopStackPtr];
                            currentWord = pptr->genome[wordPtr];
                            /* This ensures that the LOOP is rerun */
                            continue;
                        }
                    }
                    break;
                case 0xb: /* TURN: Turn in the direction specified by register */
                    facing = reg & 3;
                    break;
                case 0xc: /* XCHG: Skip next instruction and exchange value of register with it */
                    if ((shiftPtr += 4) >= SYSWORD_BITS) {
                        if (++wordPtr >= POND_DEPTH_SYSWORDS) {
                            wordPtr = EXEC_START_WORD;
                            shiftPtr = EXEC_START_BIT;
                        } else shiftPtr = 0;
                    }
                    tmp = reg;
                    reg = (pptr->genome[wordPtr] >> shiftPtr) & 0xf;
                    pptr->genome[wordPtr] &= ~(((uintptr_t)0xf) << shiftPtr);
                    pptr->genome[wordPtr] |= tmp << shiftPtr;
                    currentWord = pptr->genome[wordPtr];
                    break;
                case 0xd: /* KILL: Blow away neighboring cell if allowed with penalty on failure */
                    tmpptr = getNeighbor(x,y,facing);
                    if (accessAllowed(tmpptr,reg,0)) {
                        if (tmpptr->generation > 2)
                            ++statCounters.viableCellsKilled;

                        /* Filling first two words with 0xfffff... is enough */
                        tmpptr->genome[0] = ~((uintptr_t)0);
                        tmpptr->genome[1] = ~((uintptr_t)0);
                        tmpptr->ID = cellIdCounter;
                        tmpptr->parentID = 0;
                        tmpptr->lineage = cellIdCounter;
                        tmpptr->generation = 0;
                        ++cellIdCounter;
                    } else if (tmpptr->generation > 2) {
                        tmp = pptr->energy / FAILED_KILL_PENALTY;
                        if (pptr->energy > tmp)
                            pptr->energy -= tmp;
                        else pptr->energy = 0;
                    }
                    break;
                case 0xe: /* SHARE: Equalize energy between self and neighbor if allowed */
                    tmpptr = getNeighbor(x,y,facing);
                    if (accessAllowed(tmpptr,reg,1)) {
#ifdef USE_PTHREADS_COUNT
                        pthread_mutex_lock(&(tmpptr->lock));
#endif
                        if (tmpptr->generation > 2)
                            ++statCounters.viableCellShares;
                        tmp = pptr->energy + tmpptr->energy;
                        tmpptr->energy = tmp / 2;
                        pptr->energy = tmp - tmpptr->energy;
#ifdef USE_PTHREADS_COUNT
                        pthread_mutex_unlock(&(tmpptr->lock));
#endif
                    }
                    break;
                case 0xf: /* STOP: End execution */
                    stop = 1;
                    break;
            }
        }
        
        /* Advance the shift and word pointers, and loop around
         * to the beginning at the end of the genome. */
        if ((shiftPtr += 4) >= SYSWORD_BITS) {
            if (++wordPtr >= POND_DEPTH_SYSWORDS) {
                wordPtr = EXEC_START_WORD;
                shiftPtr = EXEC_START_BIT;
            } else shiftPtr = 0;
            currentWord = pptr->genome[wordPtr];
        }
    }

    /* Copy outputBuf into neighbor if access is permitted and there
     * is energy there to make something happen. There is no need
     * to copy to a cell with no energy, since anything copied there
     * would never be executed and then would be replaced with random
     * junk eventually. See the seeding code in the main loop above. */
    if ((outputBuf[0] & 0xff) != 0xff) {
        tmpptr = getNeighbor(x,y,facing);
#ifdef USE_PTHREADS_COUNT
        pthread_mutex_lock(&(tmpptr->lock));
#endif
        if ((tmpptr->energy)&&accessAllowed(tmpptr,reg,0)) {
            /* Log it if we're replacing a viable cell */
            if (tmpptr->generation > 2)
                ++statCounters.viableCellsReplaced;
            
            tmpptr->ID = ++cellIdCounter;
            tmpptr->parentID = pptr->ID;
            tmpptr->lineage = pptr->lineage; /* Lineage is copied in offspring */
            tmpptr->generation = pptr->generation + 1;

            for(i=0;i<POND_DEPTH_SYSWORDS;++i)
                tmpptr->genome[i] = outputBuf[i];
        }
#ifdef USE_PTHREADS_COUNT
        pthread_mutex_unlock(&(tmpptr->lock));
#endif
    }

    /* Update the neighborhood on SDL screen to show any changes. */
#ifdef USE_SDL
    ((uint8_t *)screen->pixels)[x + (y * sdlPitch)] = getColor(pptr);
    if (x) {
        ((uint8_t *)screen->pixels)[(x-1) + (y * sdlPitch)] = getColor(&pond[x-1][y]);
        if (x < (POND_SIZE_X-1))
            ((uint8_t *)screen->pixels)[(x+1) + (y * sdlPitch)] = getColor(&pond[x+1][y]);
        else ((uint8_t *)screen->pixels)[y * sdlPitch] = getColor(&pond[0][y]);
    } else {
        ((uint8_t *)screen->pixels)[(POND_SIZE_X-1) + (y * sdlPitch)] = getColor(&pond[POND_SIZE_X-1][y]);
        ((uint8_t *)screen->pixels)[1 + (y * sdlPitch)] = getColor(&pond[1][y]);
    }
    if (y) {
        ((uint8_t *)screen->pixels)[x + ((y-1) * sdlPitch)] = getColor(&pond[x][y-1]);
        if (y < (POND_SIZE_Y-1))
            ((uint8_t *)screen->pixels)[x + ((y+1) * sdlPitch)] = getColor(&pond[x][y+1]);
        else ((uint8_t *)screen->pixels)[x] = getColor(&pond[x][0]);
    } else {
        ((uint8_t *)screen->pixels)[x + ((POND_SIZE_Y-1) * sdlPitch)] = getColor(&pond[x][POND_SIZE_Y-1]);
        ((uint8_t *)screen->pixels)[x + sdlPitch] = getColor(&pond[x][1]);
    
#endif /* USE_SDL */
}

return (void *)0;
}

/**
<<<<<<< HEAD
 * Main method
 *
 * @param argc Number of args
 * @param argv Argument array
 */
int main(int argc, char** argv)
=======
* Main method
*
* @param argc Number of args
* @param argv Argument array
*/
int main(int argc, char **argv)
>>>>>>> 270b6b6d
{
int opt;
char *curTime;
int iterCount;
int totTime;
POND_SIZE_X = 800;
POND_SIZE_Y = 600;
MUTATION_RATE = 5000;
INFLOW_FREQUENCY = 100;
INFLOW_RATE_BASE = 600;
INFLOW_RATE_VARIATION = 1000;
REPORT_FREQUENCY = 200000;
MAX_CLOCK =-1;
MAX_SECONDS=-1;
FAILED_KILL_PENALTY = 3;
POND_DEPTH = 1024;

while ((opt = getopt(argc, argv, "x:y:m:f:v:b:p:c:k:d:ht:")) != -1) {
    switch (opt) {
        case 'x':
            POND_SIZE_X = atoi(optarg);
            break;
        case 'y':
            POND_SIZE_Y = atoi(optarg);
            break;
        case 'f':
            INFLOW_FREQUENCY = atoi(optarg);
            break;
        case 'b':
            INFLOW_RATE_BASE = atoi(optarg);
            break;
        case 'v':
            INFLOW_RATE_VARIATION = atoi(optarg);
            break;
        case 'm':
            MUTATION_RATE = atoi(optarg);
            break;
        case 'p':
            if (strcmp(optarg,"LOW") == 0){
                REPORT_FREQUENCY = 10000000;
            }
            else if (strcmp(optarg,"MED") == 0){
                REPORT_FREQUENCY = 2000000;
            }
            else if (strcmp(optarg,"HIGH") == 0){
                REPORT_FREQUENCY = 200000;
            }
            break;
        case 'c':
            MAX_CLOCK = atoi(optarg)*10000;
            break;
        case 'd':
            if(atoi(optarg) % 16 == 0){
                POND_DEPTH = atoi(optarg);
            } else {
                printf("POND_DEPTH must be a multiple of 16 (ex: 1024)\n");
                exit(EXIT_FAILURE);
            }
            break;
        case 'k':
            FAILED_KILL_PENALTY = atoi(optarg);
            break;
        case 't':
            curTime=strtok(optarg, ":");
            iterCount=0;
            totTime=0;
            while (curTime!=NULL){
            iterCount++;
                if (iterCount==1){
                    totTime=totTime+(atoi(curTime)*3600);
                }
                else if (iterCount==2){
                    totTime=totTime+(atoi(curTime)*60);
                }
                else{
                    totTime=totTime+atoi(curTime);

                }
                curTime=strtok(NULL, ":");
            }
            MAX_SECONDS=totTime;
            break;

        case 'h':
            printf("List of acceptable flags/parameters :\n" 
                    "-x : POND_SIZE_X -> integer value for the 'width' of the pond (default 800)\n"
                    "-y : POND_SIZE_Y -> integer value for the 'height' of the pond (default 600)\n"
                    "-f : INFLOW_FREQUENCY -> How frequently should random cells / energy be introduced? Too high = chaotic, "
                    "too low = not enough energy (default = 100)\n"
                    "-b : INFLOW_RATE_BASE -> Base amount of energy to introduce per INFLOW_FREQUENCY ticks (default = 600)\n"
                    "-v : INFLOW_RATE_VARIATION -> (A random amount of energy between 0 and this is added to "
                    "INFLOW_RATE_BASE when energy is introduced (default = 1000)\n"    
                    "-m : MUTATION_RATE -> range is from 0 (none) to 0xffffffff (all mutations!) (default = 5000)\n"
                    "-p : PRINT_FREQ LOW, MED, or HIGH -> How often information is printed to the terminal (default = HIGH)\n"
                    "-c : MAX_CLOCK (is multiplied by 10000) -> How many cycle iterations the program runs for "
                    "(default = -1 = forever) \n"
                    "-t : MAX_SECONDS (00:00:00) -> How much time the program runs for"
                    "-d : POND_DEPTH (must be multiple of 16) -> Depth of the pond in four-bit codons -- acts as the maximum "
                    "genome size (default = 1024)\n"
                    "-k : FAILED_KILL_PENALTY -> Determines how much energy is taken from cells when they fail to kill a "
                    "viable cell neighbor. Higher numbers mean lower penalties (default = 3)\n"
                    "-h : help menu -> Pulls up this menu :)\n");
                    exit(EXIT_FAILURE);
        default:
            printf("Usage: %s [-h help menu] [-x POND_SIZE_X] [-y POND_SIZE_Y] [-f INFLOW_FREQUENCY] [-b INFLOW_RATE_BASE] [-v INFLOW_RATE_VARIATION] [-m MUTATION_RATE] [-p PRINT_FREQ <LOW/MED/HIGH>] [-c MAX_CLOCK (is multiplied by 10000)] [-d POND_DEPTH (must be multiple of 16)] [-k FAILED_KILL_PENALTY]\n", argv[0]);
                exit(EXIT_FAILURE);
        }
    }

    POND_DEPTH_SYSWORDS = (POND_DEPTH / (sizeof(uintptr_t) * 2));
    // genome = ((int*)calloc(POND_DEPTH_SYSWORDS, sizeof(int)));

    pond = ((struct Cell**)calloc(POND_SIZE_X, sizeof(struct Cell*))); 
    for(uintptr_t i = 0; i < POND_SIZE_X; i++){
       pond[i] = ((struct Cell*)calloc(POND_SIZE_Y, sizeof(struct Cell)));
    }

    for(uintptr_t i = 0; i < POND_SIZE_X; i++){
        for(uintptr_t j = 0; j < POND_SIZE_Y; j++){
            //printf("%d\n", pond[i][j].ID);
            pond[i][j].genome = (uintptr_t*)calloc(POND_DEPTH_SYSWORDS, sizeof(uintptr_t));
        }
    }

    // POND_DEPTH_SYSWORDS = (int*)calloc(POND_DEPTH / (sizeof(uintptr_t) * 2), sizeof(int));
    //int POND_SIZE_X = 800;
	uintptr_t i,x,y;
    //const int POND_SIZE_X = 800;
	/* Seed and init the random number generator */
	prngState[0] = (uint64_t)time(NULL);
	srand(time(NULL));
	prngState[1] = (uint64_t)rand();

	/* Reset per-report stat counters */
	for(x=0;x<sizeof(statCounters);++x)
		((uint8_t *)&statCounters)[x] = (uint8_t)0;
	
	/* Set up SDL if we're using it */
#ifdef USE_SDL
	if (SDL_Init(SDL_INIT_VIDEO) < 0 ) {
		fprintf(stderr,"*** Unable to init SDL: %s ***\n",SDL_GetError());
		exit(1);
	}
	atexit(SDL_Quit);
	window = SDL_CreateWindow("nanopond", SDL_WINDOWPOS_CENTERED, SDL_WINDOWPOS_CENTERED, POND_SIZE_X, POND_SIZE_Y, 0);
	if (!window) {
		fprintf(stderr, "*** Unable to create SDL window: %s ***\n", SDL_GetError());
		exit(1);
	}
	winsurf = SDL_GetWindowSurface(window);
	if (!winsurf) {
		fprintf(stderr, "*** Unable to get SDL window surface: %s ***\n", SDL_GetError());
		exit(1);
	}
	screen = SDL_CreateRGBSurface(0, POND_SIZE_X, POND_SIZE_Y, 8, 0, 0, 0, 0);
	if (!screen) {
		fprintf(stderr, "*** Unable to create SDL window surface: %s ***\n", SDL_GetError());
		exit(1);
	}
	/* Set palette entries to match the default SDL 1.2.15 palette */
	{
		Uint8 r[8] = {0, 36, 73, 109, 146, 182, 219, 255};
		Uint8 g[8] = {0, 36, 73, 109, 146, 182, 219, 255};
		Uint8 b[4] = {0, 85, 170, 255};
		int curColor = 0;
		for(unsigned int i = 0; i < 8; ++i) {
			for(unsigned int j = 0; j < 8; ++j) {
				for(unsigned int k = 0; k < 4; ++k) {
					SDL_Color color = {r[i], g[j], b[k], 255};
					SDL_SetPaletteColors(screen->format->palette, &color, curColor, 1);
					curColor++;
				}
			}
		}
	}
#endif /* USE_SDL */
 
	/* Clear the pond and initialize all genomes
	 * to 0xffff... */
	for(x=0;x<POND_SIZE_X;++x) {
		for(y=0;y<POND_SIZE_Y;++y) {
			pond[x][y].ID = 0;
			pond[x][y].parentID = 0;
			pond[x][y].lineage = 0;
			pond[x][y].generation = 0;
			pond[x][y].energy = 0;
			for(i=0;i<POND_DEPTH_SYSWORDS;++i){
				pond[x][y].genome[i] = ~((uintptr_t)0);
            }
#ifdef USE_PTHREADS_COUNT
			pthread_mutex_init(&(pond[x][y].lock),0);
#endif
		}
	}

#ifdef USE_PTHREADS_COUNT
	pthread_t threads[USE_PTHREADS_COUNT];
	for(i=1;i<USE_PTHREADS_COUNT;++i)
		pthread_create(&threads[i],0,run,(void *)i);
	run((void *)0);
	for(i=1;i<USE_PTHREADS_COUNT;++i)
		pthread_join(threads[i],(void **)0);
#else
	run((void *)0);
#endif

#ifdef USE_SDL
	SDL_FreeSurface(screen);
	SDL_DestroyWindow(window);
#endif /* USE_SDL */
    for(uintptr_t x = 0; x < POND_SIZE_X; x ++){
       for(uintptr_t y = 0; y < POND_SIZE_Y; y++){
           free(pond[x][y].genome);
       }
    }
    for(uintptr_t i = 0; i < POND_SIZE_X; i++){
        free(pond[i]);
    }
    free(pond);
	return 0;
}<|MERGE_RESOLUTION|>--- conflicted
+++ resolved
@@ -401,49 +401,6 @@
 	/* Look here to get the columns in the CSV output */
 	
 	/* The first five are here and are self-explanatory */
-<<<<<<< HEAD
-	printf("%lu,%lu,%lu,%lu,%lu,%lu,%lu,%lu",
-		(uint64_t)clock,
-		(uint64_t)totalEnergy,
-		(uint64_t)totalActiveCells,
-		(uint64_t)totalViableReplicators,
-		(uint64_t)maxGeneration,
-		(uint64_t)statCounters.viableCellsReplaced,
-		(uint64_t)statCounters.viableCellsKilled,
-		(uint64_t)statCounters.viableCellShares
-		);
-	
-	/* The next 16 are the average frequencies of execution for each
-	 * instruction per cell execution. */
-	double totalMetabolism = 0.0;
-	for(x=0;x<16;++x) {
-		totalMetabolism += statCounters.instructionExecutions[x];
-		printf(",%.4f",(statCounters.cellExecutions > 0.0) ? (statCounters.instructionExecutions[x] / statCounters.cellExecutions) : 0.0);
-	}
-	
-	/* The last column is the average metabolism per cell execution */
-	printf(",%.4f\n",(statCounters.cellExecutions > 0.0) ? (totalMetabolism / statCounters.cellExecutions) : 0.0);
-	fflush(stdout);
-	
-	if ((lastTotalViableReplicators > 0)&&(totalViableReplicators == 0))
-		fprintf(stderr,"[EVENT] Viable replicators have gone extinct. Please reserve a moment of silence.\n");
-	else if ((lastTotalViableReplicators == 0)&&(totalViableReplicators > 0))
-		fprintf(stderr,"[EVENT] Viable replicators have appeared!\n");
-	
-	lastTotalViableReplicators = totalViableReplicators;
-	
-	/* Reset per-report stat counters */
-	for(x=0;x<sizeof(statCounters);++x)
-		((uint8_t *)&statCounters)[x] = (uint8_t)0;
-}
-
-/**
- * Dumps the genome of a cell to a file.
- *
- * @param file Destination
- * @param cell Source
- */
-=======
 
 printf("%lu,%lu,%lu,%lu,%lu,%lu,%lu,%lu",
     (uint64_t)cycle,
@@ -486,7 +443,6 @@
 * @param file Destination
 * @param cell Source
 */
->>>>>>> 270b6b6d
 #ifdef USE_SDL
 static void dumpCell(FILE *file, struct Cell *cell)
 {
@@ -517,11 +473,8 @@
         }
     }
 }
-<<<<<<< HEAD
-=======
 fprintf(file,"\n");
 }
->>>>>>> 270b6b6d
 #endif
 static inline struct Cell *getNeighbor(const uintptr_t x,const uintptr_t y,const uintptr_t dir)
 {
@@ -984,21 +937,12 @@
 }
 
 /**
-<<<<<<< HEAD
- * Main method
- *
- * @param argc Number of args
- * @param argv Argument array
- */
-int main(int argc, char** argv)
-=======
 * Main method
 *
 * @param argc Number of args
 * @param argv Argument array
 */
 int main(int argc, char **argv)
->>>>>>> 270b6b6d
 {
 int opt;
 char *curTime;
